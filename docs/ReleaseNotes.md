# Release Notes

This document contains a log of changes to the FoundationDB Record Layer. It aims to include mostly user-visible changes or improvements. Within each minor release, larger or more involved changes are highlighted first before detailing the changes that were included in each build or patch version. Users should especially take note of any breaking changes or special upgrade instructions which should always be included as a preface to the minor version as a whole before looking at changes at a version-by-version level.

As the [versioning guide](Versioning.md) details, it cannot always be determined solely by looking at the version numbers whether one Record Layer version contains all changes included in another. In particular, bug fixes and backwards-compatible changes might be back-ported to or introduced as patches against older versions. To track when a patch version has been included in the master release train, some releases will say as a note that they contain all changes from a specific patch.

## 2.8

### Features

The `FDBRecordStore` can now use the global meta-data key that was added to FoundationDB in version 6.1 to cache state that otherwise must be read from the database at store initialization time. When opening any record store, the user can supply an instance of the new `MetaDataVersionStampStoreStateCache` class. (Alternatively, the `FDBDatabase` can be configured with a `MetaDataVersionStampStoreStateCache` that will be shared by all record stores opened using that database.) This class uses the value of the cluster's global meta-data key to detect if cache entries are stale, and it will invalidate older entries whenever the value of that key changes.

This cache invalidation strategy is safe as record stores can now be configured to update the global meta-data version key whenever any of the cached information is changed. To do so, the user must configure their record store to have cacheable meta-data by calling `setStoreStateCacheability(true)`. The record store will then update the global meta-data key whenever the cached state changes. If the record store has not been so configured, then the `MetaDataVersionStampStoreStateCache` will *not* cache the store initialization information in memory, so opening the store will require re-reading this information from the database each time the store is opened.

If the client is only accessing a small number of record stores on each cluster, then using the `MetaDataVersionStampStoreStateCache` can speed up record store initialization time as most record stores should now be able to be opened without reading anything from the database. Additionally, enabling this feature can help with users facing scalability problems on large record stores if loading this information at store creation time becomes a performance bottleneck. However, note that if there are many record stores coexisting on the same cluster, enabling this feature on all record stores may cause the meta-data key to change with high frequency, and it can degrage the effectiveness of the cache. Users are therefore encouraged to consider carefully which record stores require this feature and which ones do not before enabling it.

### Breaking Changes

A new format version, [`CACHEABLE_STATE_FORMAT_VERSION`](https://javadoc.io/page/org.foundationdb/fdb-record-layer-core/latest/com/apple/foundationdb/record/provider/foundationdb/FDBRecordStore.html#CACHEABLE_STATE_FORMAT_VERSION), was introduced in this version of the Record Layer. Users who wish to experience zero downtime when upgrading from earlier versions should initialize all record stores to the previous maximum format version, [`SAVE_VERSION_WITH_RECORD_FORMAT_VERSION`](https://javadoc.io/page/org.foundationdb/fdb-record-layer-core/latest/com/apple/foundationdb/record/provider/foundationdb/FDBRecordStore.html#SAVE_VERSION_WITH_RECORD_FORMAT_VERSION), until all clients have been upgraded to version 2.8. If the update is done without this measure, then older clients running 2.7 or older will not be able to read from any record stores written using version 2.8. The new format version is also required to use the new `MetaDataVersionStampStoreStateCache` class to cache a record store's initialization state.

This version of the Record Layer requires a FoundationDB server version of at least version 6.1. Attempting to connect to older versions may result in the client hanging when attempting to connect to the database.

Constructors of the `RecordQueryUnionPlan` and `RecordQueryIntersectionPlan` have been marked as deprecated in favor of static initializers. This will allow for more flexibility as work on the new planner develops.

# Newly Deprecated 

The non-static `RecordCursor::flatMapPipelined()` method has been deprecated because it is easy to mis-use (by mistaken analogy to the `mapPipelined()` method) and cannot be used with continuations. See [Issue #665](https://github.com/FoundationDB/fdb-record-layer/issues/665) for further explanation.

<!--
// begin next release
### NEXT_RELEASE

* **Bug fix** Fix 1 [(Issue #NNN)](https://github.com/FoundationDB/fdb-record-layer/issues/NNN)
* **Bug fix** Fix 2 [(Issue #NNN)](https://github.com/FoundationDB/fdb-record-layer/issues/NNN)
* **Bug fix** Fix 3 [(Issue #NNN)](https://github.com/FoundationDB/fdb-record-layer/issues/NNN)
* **Bug fix** Fix 4 [(Issue #NNN)](https://github.com/FoundationDB/fdb-record-layer/issues/NNN)
* **Bug fix** Fix 5 [(Issue #NNN)](https://github.com/FoundationDB/fdb-record-layer/issues/NNN)
* **Performance** Improvement 1 [(Issue #NNN)](https://github.com/FoundationDB/fdb-record-layer/issues/NNN)
* **Performance** Improvement 2 [(Issue #NNN)](https://github.com/FoundationDB/fdb-record-layer/issues/NNN)
* **Performance** Improvement 3 [(Issue #NNN)](https://github.com/FoundationDB/fdb-record-layer/issues/NNN)
* **Performance** Improvement 4 [(Issue #NNN)](https://github.com/FoundationDB/fdb-record-layer/issues/NNN)
* **Performance** Improvement 5 [(Issue #NNN)](https://github.com/FoundationDB/fdb-record-layer/issues/NNN)
* **Feature** Store state information can now be cached using the meta-data key added in FoundationDB 6.1 [(Issue #537)](https://github.com/FoundationDB/fdb-record-layer/issues/537)
* **Feature** Trace log format can be set in the `FDBDatabaseFactory` [(Issue #584)](https://github.com/FoundationDB/fdb-record-layer/issues/584)
* **Feature** Feature 3 [(Issue #NNN)](https://github.com/FoundationDB/fdb-record-layer/issues/NNN)
* **Feature** Feature 4 [(Issue #NNN)](https://github.com/FoundationDB/fdb-record-layer/issues/NNN)
* **Feature** Feature 5 [(Issue #NNN)](https://github.com/FoundationDB/fdb-record-layer/issues/NNN)
* **Breaking change** The version of the `commons-lang3` dependency has been upgraded to version 3.9 [(Issue #606)](https://github.com/FoundationDB/fdb-record-layer/issues/606)
* **Breaking change** The stabilities of `FDBDatabaseRunner` constructors have been downgraded to `INTERNAL` [(Issue #681)](https://github.com/FoundationDB/fdb-record-layer/issues/681)
* **Breaking change** The slf4j dependency has been added to `fdb-extensions` [(Issue #680)](https://github.com/FoundationDB/fdb-record-layer/issues/680)
* **Breaking change** Change 4 [(Issue #NNN)](https://github.com/FoundationDB/fdb-record-layer/issues/NNN)
* **Breaking change** The Record Layer now requires a minimum FoundationDB version of 6.1 [(Issue #551)](https://github.com/FoundationDB/fdb-record-layer/issues/551)

// end next release
-->

<<<<<<< HEAD
### 2.7.79.0

* **Bug fix** Fields no longer compare their `NullStandIn` value in their equality check [(Issue #682)](https://github.com/FoundationDB/fdb-record-layer/issues/682)

### 2.7.78.0

* **Bug fix** Fix sorting with null-is-unique indexes [(Issue #655)](https://github.com/FoundationDB/fdb-record-layer/issues/655)
* **Bug fix** `NullStandin` should be set in `FieldKeyExpression::toProto` [(Issue #626)](https://github.com/FoundationDB/fdb-record-layer/issues/626)
* **Deprecated** The non-static `RecordCursor::flatMapPipelined()` method has been deprecated [(Issue #665)](https://github.com/FoundationDB/fdb-record-layer/issues/665)
* All changes from versions [2.7.73.21](#277321) and [2.7.73.22](#277322)

### 2.7.77.0

* **Bug fix** Work around SpotBugs bug [(Issue #659)](https://github.com/FoundationDB/fdb-record-layer/issues/659)
* **Feature** Add experimental join index support [(Issue #159)](https://github.com/FoundationDB/fdb-record-layer/issues/159)

### 2.7.76.0

* **Bug fix** Revert fix for #646 (in [2.7.75.0](#27750)) until a complete resolution is worked out [(PR #654)](https://github.com/FoundationDB/fdb-record-layer/pull/654)
* All changes from version [2.7.73.20](#277320)

### 2.7.75.0

* **Bug fix** Fix key comparison in `checkPossiblyRebuildRecordCounts` [(Issue #646)](https://github.com/FoundationDB/fdb-record-layer/issues/646)

### 2.7.74.0

* **Bug fix** Wrap the `RecordStoreState` in an `AtomicReference` [(Issue #563)](https://github.com/FoundationDB/fdb-record-layer/issues/563)
* **Performance** Blocking on a future that should already be complete can now be detected and logged [(Issue #641)](https://github.com/FoundationDB/fdb-record-layer/issues/641)
* **Performance** The `performNoOp` method on `FDBDatabase` allows for instrumenting the delay from queuing work onto the network thread [(Issue #650)](https://github.com/FoundationDB/fdb-record-layer/issues/650)

### 2.7.73.22

* **Feature** Include timeout counters in `StoreTimer::getKeysAndValues` [(Issue #672)](https://github.com/FoundationDB/fdb-record-layer/issues/672)
* **Feature** Add `TRACE`-level log details for inspecting the `KeyValueUnsplitter` [(Issue #673)](https://github.com/FoundationDB/fdb-record-layer/issues/673)

### 2.7.73.21

* **Bug fix** The `SizeStatisticsCursorContinuation` must not access the continuation of its underlying cursor after it is exhausted [(Issue #656)](https://github.com/FoundationDB/fdb-record-layer/issues/656)

### 2.7.73.20

* **Bug fix** Revert #627 until a complete version of #647 is worked out. [(Issue #646)](https://github.com/FoundationDB/fdb-record-layer/issues/646)

### 2.7.73.0

* **Bug fix** Union fields for record types are now assigned based on field number rather than declaration order [(Issue #620)](https://github.com/FoundationDB/fdb-record-layer/issues/620)
* **Feature** The `MetaDataEvolutionValidator` now permits record types to be renamed as long as all occurences of the record type in the meta-data definition are also renamed [(Issue #508)](https://github.com/FoundationDB/fdb-record-layer/issues/508)
=======
## 2.7

# Breaking Changes

The Guava version has been updated to version 27. Users of the [shaded variants](Shaded.html#Variants) of the Record Layer dependencies should not be affected by this change. Users of the unshaded variant using an older version of Guava as part of their own project may find that their own Guava dependency is updated automatically by their dependency manager.
>>>>>>> 63c9d56b

### 2.7.72.0

* **Bug fix** `NullStandin` should be set in `FieldKeyExpression::toProto` [(Issue #626)](https://github.com/FoundationDB/fdb-record-layer/issues/626)
* **Feature** Added support for named, asynchronous post-commit hooks [(Issue #622)](https://github.com/FoundationDB/fdb-record-layer/issues/622)

### 2.7.71.0

* **Bug fix** `OnlineIndexer.buildEndpoints` should not decrease the scan limits on conflicts [(Issue #511)](https://github.com/FoundationDB/fdb-record-layer/issues/511)
* **Bug fix** `KeyValueCursor.Builder.build` now requires `subspace`, `context` and `scanProperties` are specifed, throws RecordCoreException if not [(Issue #418)](https://github.com/FoundationDB/fdb-record-layer/issues/418)
* **Feature** Added a counter counting indexes that need to be rebuilt and changed related logging to `DEBUG` [(Issue #604)](https://github.com/FoundationDB/fdb-record-layer/issues/604)

### 2.7.70.0

* **Breaking change** The deprecated `TimeLimitedCursor` and `RecordCursor.limitTimeTo()` methods have been removed [(Issue #582)](https://github.com/FoundationDB/fdb-record-layer/issues/582)
* **Breaking change** The Guava dependency has been upgraded to version 27.0.1 [(Issue #216)](https://github.com/FoundationDB/fdb-record-layer/issues/216)
* **Deprecated** The `OnlineIndexer::asyncToSync` method has been deprecated [(Issue #473)](https://github.com/FoundationDB/fdb-record-layer/issues/473)

## 2.6

### Breaking Changes

The formerly experimental API for advancing a `RecordCursor` while ensuring correct continuation handling is now preferred. Specifically, the `RecordCursor.onNext()` method is now stable. Meanwhile, the `AsyncIterator`-style methods (such as `onHasNext()`, `hasNext()`, and `next()`) are deprecated. Clients should transition away from these methods before the 2.7 release.

To ease the transition, a new `AsyncIterator` called `RecordCursorIterator` provides these method and can built form a `RecordCursor` using `RecordCursor.asIterator()`.

The `IndexEntry` class now contains a reference to its source index. This meant breaking the constructor on that class. This class should probably only have been instantiated from within the Record Layer, so its old constructors have been removed, and the new constructors are now marked as [`INTERNAL`](https://javadoc.io/page/org.foundationdb/fdb-extensions/latest/com/apple/foundationdb/annotation/API.Status.html#INTERNAL).

The API stability annotations have been moved to their own package. This allows for references to the stability levels within Javadoc pages to link to the annotation documentation. Any external users who had also used these annotations will be required to modify their imports to match the new package. Because these annotations have `CLASS` retention level, this change also requires that any client who depends on the Record Layer update any transitive dependency on `fdb-extensions` to 2.6 to avoid compile-time warnings about missing annotation classes.

The `IndexMaintainer` class now has a new public method `validateEntries`. Subclasses inheriting it should implement the new method. It does not break classes extending `StandardIndexMaintainer` which has a default implementation that does nothing.

The `SubspaceProvider` interface is changed to no longer require an `FDBRecordContext` at construction. Instead, methods that resolve subspaces are directly provided with an `FDBRecordContext`. This provides implementations with the flexibility to resolve logical subspace representations against different FoundationDB backends.

This version of the Record Layer requires a FoundationDB server version of at least version 6.0. Attempting to connect to older versions may result in the client hanging when attempting to connect to the database.

The `getTimeToLoad` and `getTimeToDeserialize` methods on `FDBStoredRecord` have been removed. These were needed for a short-term experiment but stuck around longer than intended.

### Newly Deprecated

Methods for retrieving a record from a record store based on an index entry generally took both an index and an index entry. As index entries now store a reference to their associatedindex, these methods have been deprecated in favor of methods that only take an index entry. The earlier methods may be removed in a future release. The same is true for a constructor on `FDBIndexedRecord` which no longer needs to take both an index and an index entry.

While not deprecated, the [`MetaDataCache`](https://javadoc.io/page/org.foundationdb/fdb-record-layer-core/latest/com/apple/foundationdb/record/provider/foundationdb/MetaDataCache.html) interface's stability has been lessened from [`MAINTAINED`](https://javadoc.io/page/org.foundationdb/fdb-extensions/latest/com/apple/foundationdb/annotation/API.Status.html#MAINTAINED) to [`EXPERIMENTAL`](https://javadoc.io/page/org.foundationdb/fdb-extensions/latest/com/apple/foundationdb/annotation/API.Status.html#EXPERIMENTAL). That interface may undergo further changes as work progresses on [Issue #280](https://github.com/FoundationDB/fdb-record-layer/issues/280). Clients are discouraged from using that interface until work evolving that API has progressed.

The static `loadRecordStoreStateAsync` methods on `FDBRecordStore` were deprecated in 2.6.61.0 and removed in 2.6.66.0. Users are encouraged to use `getRecordStoreState` instead.

The `RecordStoreState` constructors have been deprecated or marked [`INTERNAL`](https://javadoc.io/page/org.foundationdb/fdb-extensions/latest/com/apple/foundationdb/annotation/API.Status.html#INTERNAL) as part of the work adding store state caching ([Issue #410](https://github.com/FoundationDB/fdb-record-layer/issues/410)). They are likely to be further updated as more meta-data is added to the information stored on indexes within each record store ([Issue #506](https://github.com/FoundationDB/fdb-record-layer/issues/506)).

### 2.6.69.0

* **Bug fix** Deleting all records no longer resets all index states to `READABLE` [(Issue #399)](https://github.com/FoundationDB/fdb-record-layer/issues/399)
* **Bug fix** Rebuilding all indexes with `FDBRecordStore::rebuildAllIndexes` now updates the local cache of index states [(Issue #597)](https://github.com/FoundationDB/fdb-record-layer/issues/597)
* **Feature** Include index information and UUID in OnlineIndexer logs [(Issue #510)](https://github.com/FoundationDB/fdb-record-layer/issues/510)
* **Feature** Ability to repair records missing the unsplit record suffix [(Issue #588)](https://github.com/FoundationDB/fdb-record-layer/issues/588)
* **Feature** Provide a way for `FDBDatabase` to use a non-standard locality API  [(Issue #504)](https://github.com/FoundationDB/fdb-record-layer/issues/504)

### 2.6.68.0

* **Bug fix** OnlineIndexer re-increasing limit log changed to info [(Issue #570)](https://github.com/FoundationDB/fdb-record-layer/issues/570)
* **Bug fix** Updating the store header now updates the `last_update_time` field with the current time [(Issue #593)](https://github.com/FoundationDB/fdb-record-layer/issues/593)
* **Feature** Include index information and UUID in OnlineIndexer logs [(Issue #510)](https://github.com/FoundationDB/fdb-record-layer/issues/510)

### 2.6.67.0

* **Bug fix** `FilterCursor`s now schedule all asychronous work using the cursor's executor [(Issue #573)](https://github.com/FoundationDB/fdb-record-layer/issues/573)
* **Bug fix** `FDBRecordStore.checkRebuildIndexes` now uses the count of all records to determine overall emptiness [(Issue #577)](https://github.com/FoundationDB/fdb-record-layer/issues/577)

### 2.6.66.0

* **Bug fix** A new store with `metaDataVersion` of `0` would not set that field, confusing a later load [(Issue #565)](https://github.com/FoundationDB/fdb-record-layer/issues/565)
* **Breaking change** Remove the `loadRecordStoreStateAsync` static methods [(Issue #559)](https://github.com/FoundationDB/fdb-record-layer/issues/559)

### 2.6.64.0

* **Feature** The `FDBRecordStoreStateCache` allows for users to initialize a record store from a cached state. [(Issue #410)](https://github.com/FoundationDB/fdb-record-layer/issues/410)

### 2.6.63.0

* **Breaking change** The experimental `TimeWindowLeaderboardScoreTrim` operation now takes `Tuple` instead of `IndexEntry` [(Issue #554)](https://github.com/FoundationDB/fdb-record-layer/issues/554)

### 2.6.62.0

* **Feature** Add `FDBRecordStore.getAllIndexStates` [(Issue #552)](https://github.com/FoundationDB/fdb-record-layer/issues/552)

### 2.6.61.0

* **Bug fix** `preloadRecordAsync` gets NPE if key doesn't exist [(Issue #541)](https://github.com/FoundationDB/fdb-record-layer/issues/541)
* **Performance** `OnlineIndexer` inherits `WeakReadSemantics` [(Issue #519)](https://github.com/FoundationDB/fdb-record-layer/issues/519)
* **Performance** Values are cached by the `AsyncLoadingCache` instead of futures to avoid futures sharing errors or timeouts [(Issue #538)](https://github.com/FoundationDB/fdb-record-layer/issues/538)
* **Performance** `ProbableIntersectionCursor`s and `UnorderedUnionCursor`s now throw an error if they take longer than 15 seconds to find a next state as a temporary debugging measure [(Issue #546)](https://github.com/FoundationDB/fdb-record-layer/issues/546)
* **Feature** The bytes and record scanned query limits can now be retrieved through the `ExecuteProperties` object [(Issue #544)](https://github.com/FoundationDB/fdb-record-layer/issues/544)
* **Breaking change** Deprecate the static `loadRecordStoreStateAsync` methods from `FDBRecordStore` [(Issue #534)](https://github.com/FoundationDB/fdb-record-layer/issues/534)

### 2.6.60.0

* All changes from version [2.5.54.18](#255418)

### 2.6.59.0

* **Performance** Traced transactions restore MDC context [(Issue #529)](https://github.com/FoundationDB/fdb-record-layer/issues/529)
* **Feature** Automatically add a default union to the record meta-data if missing [(Issue #204)](https://github.com/FoundationDB/fdb-record-layer/issues/204)

### 2.6.58.0

* **Feature** Ability to inject latency into transactions [(Issue #521)](https://github.com/FoundationDB/fdb-record-layer/issues/521)

### 2.6.57.0


### 2.6.56.0

* All changes from version [2.5.54.17](#255417)

### 2.6.55.0

* **Bug fix** getVersionstamp() future can complete a tiny bit after the commit() future [(Issue #476)](https://github.com/FoundationDB/fdb-record-layer/issues/476)
* **Feature** A new cursor type `AutoContinuingCursor` which can iterate over a cursor across transactions [(Issue #397)](https://github.com/FoundationDB/fdb-record-layer/issues/397)
* **Feature** A new `AsyncIterator` that wraps `RecordCursor` provides an easy migration path away from the old methods on `RecordCursor` [(Issue #368)](https://github.com/FoundationDB/fdb-record-layer/issues/368)
* **Feature** The `getNext` method on `RecordCursor`s now provides a blocking version of `onNext` [(Issue #408)](https://github.com/FoundationDB/fdb-record-layer/issues/408)
* **Breaking change** `IndexEntry` objects now contain a reference to their associated index [(Issue #403)](https://github.com/FoundationDB/fdb-record-layer/issues/403)
* **Breaking change** Remove deprecated `KeySpacePath` APIs [(Issue #169)](https://github.com/FoundationDB/fdb-record-layer/issues/169)
* **Breaking change** `IndexMaintainer`s should implement `validateEntries` to validate orphan index entries [(Issue #383)](https://github.com/FoundationDB/fdb-record-layer/issues/383)
* **Breaking change** The API stability annotations have been moved into `com.apple.foundationdb.annotation` [(Issue #406)](https://github.com/FoundationDB/fdb-record-layer/issues/406)
* **Breaking change** `SubspaceProvider` receives an `FDBRecordContext` when a subspace is resolved instead of when constructed. [(Issue #338)](https://github.com/FoundationDB/fdb-record-layer/issues/338)
* **Breaking change** The `MetaDataCache` interface is now `EXPERIMENTAL` [(Issue #447)](https://github.com/FoundationDB/fdb-record-layer/issues/447)
* **Breaking change** The `AsyncIterator` methods on `RecordCursor` are now deprecated [(Issue #368)](https://github.com/FoundationDB/fdb-record-layer/issues/368)
* **Breaking change** The Record Layer now requires a minimum FoundationDB version of 6.0 [(Issue #313)](https://github.com/FoundationDB/fdb-record-layer/issues/313)
* **Breaking change** Remove per-record time-to-load [(Issue #461)](https://github.com/FoundationDB/fdb-record-layer/issues/461)

## 2.5

### Breaking Changes

In order to simplify typed record stores, the `FDBRecordStoreBase` class was turned into an interface and all I/O was placed in the `FDBRecordStore` class. This makes the `FDBTypedRecordStore` serve as only a type-safe wrapper around the `FDBRecordStore` class. As part of this work, the `IndexMaintainer` interface and its implementations lost their type parameters and now only interact with `Message` types, and the `OnlineIndexerBase` class was removed. Additionally, the `FDBEvaluationContext` class was removed in favor of using `EvaluationContext` (without a type parameter) directly. That class also no longer carries around an `FDBRecordStore` reference, so query plans now require an explicit record store in addition to an evaluation context. Finally, the `evaluate` family of methods on key expressions no longer take evaluation contexts. Users should switch any uses of the `OnlineIndexerBase` to a generic `OnlineIndexer` and will need to update any explicit key expression evluation calls. Users should also switch from calling `RecordQueryPlan::execute` to calling `FDBRecordStore::executeQuery` if possible as that second API is more stable (and was not changed as part of the recent work).

### Newly Deprecated

The `asyncToSync` method of the `OnlineIndexer` has been marked as `INTERNAL`. Users should transition to using one of the `asyncToSync` methods defined on either `FDBDatabase`, `FDBRecordContext`, or `FDBDatabaseRunner`. This method may be removed from our public API in a later release (see [Issue # 473](https://github.com/FoundationDB/fdb-record-layer/issues/473)).

### 2.5.54.18

* **Bug fix** `ProbableIntersectionCursor`s and `UnorderedUnionCursor`s should no longer get stuck in a loop when one child completes exceptionally and another with a limit [(Issue #526)](https://github.com/FoundationDB/fdb-record-layer/issues/526)

### 2.5.54.17

* **Bug fix** Added an optional limit on the number of suppressed exceptions [(Issue #512)](https://github.com/FoundationDB/fdb-record-layer/issues/512)

### 2.5.54.0

* **Bug fix** The preload cache in `FDBRecordStore` now invalidates entries corresponding to updated records. [(Issue #494)](https://github.com/FoundationDB/fdb-record-layer/issues/494)
* **Feature** Include index subspace key in "Attempted to make unbuilt index readable" message [(Issue #470)](https://github.com/FoundationDB/fdb-record-layer/issues/470)

### 2.5.53.0

* **Feature** `FDBMetaDataStore` class now has convenience methods for adding and deprecating record types and fields [(Issue #376)](https://github.com/FoundationDB/fdb-record-layer/issues/376)
* All changes from version [2.5.49.16](#254916)

### 2.5.52.0

* **Bug fix** KeyValueLogMessage now converts `"` to `'` in values [(Issue #472)](https://github.com/FoundationDB/fdb-record-layer/issues/472)
* **Feature** Add `RecordMetaDataBuilder.addFormerIndex` [(Issue #485)](https://github.com/FoundationDB/fdb-record-layer/issues/485)
* **Deprecated** The `asyncToSync` method of the `OnlineIndexer` has been marked `INTERNAL` [(Issue #474)](https://github.com/FoundationDB/fdb-record-layer/issues/474)

### 2.5.51.0

* **Bug fix** `OnlineIndexer` fails to `getPrimaryKeyBoundaries` when there is no boundary [(Issue #460)](https://github.com/FoundationDB/fdb-record-layer/issues/460)
* **Bug fix** The `markReadableIfBuilt` method of `OnlineIndexer` now waits for the index to be marked readable before returning [(Issue #468)](https://github.com/FoundationDB/fdb-record-layer/issues/468)

### 2.5.50.0

* **Feature** Add methods in `OnlineIndexer` to support building an index in parallel [(Issue #453)](https://github.com/FoundationDB/fdb-record-layer/issues/453)

### 2.5.49.16

* **Feature** OnlineIndexer logs number of records scanned [(Issue #479)](https://github.com/FoundationDB/fdb-record-layer/issues/479)
* **Feature** OnlineIndexer includes range being built in retry logs [(Issue #480)](https://github.com/FoundationDB/fdb-record-layer/issues/480)

### 2.5.49.0

* **Feature** Add an `AsyncIteratorCursor` between `IteratorCursor` and `KeyValueCursor` [(Issue #449)](https://github.com/FoundationDB/fdb-record-layer/issues/449)
* **Feature** OnlineIndexer can increase limit after successful range builds [(Issue #444)](https://github.com/FoundationDB/fdb-record-layer/issues/444)

### 2.5.48.0

* **Bug fix** Use ContextRestoringExecutor for FDBDatabaseRunner [(Issue #436)](https://github.com/FoundationDB/fdb-record-layer/issues/436)
* **Feature** Add a method to get primary key boundaries in `FDBRecordStore` [(Issue #439)](https://github.com/FoundationDB/fdb-record-layer/issues/439)
* All changes from version [2.5.44.14](#254414)
* All changes from version [2.5.44.15](#254415)

### 2.5.47.0

* **Feature** `RankedSet` and the `RANK` and `TIME_WINDOW_LEADERBOARD` index types that use it now support operations for getting the rank of a score regardless of whether the set contains that value [(Issue #425)](https://github.com/FoundationDB/fdb-record-layer/issues/425), [(Issue #426)](https://github.com/FoundationDB/fdb-record-layer/issues/426)

### 2.5.46.0

* **Bug fix** Record type and index subspace keys with identical serializations are now validated for collisions [(Issue #394)](https://github.com/FoundationDB/fdb-record-layer/issues/394)
* **Bug fix** Byte scan limit now reliably throws exceptions when `ExecuteProperties.failOnScanLimitReached` is `true` [(Issue #422)](https://github.com/FoundationDB/fdb-record-layer/issues/422)
* **Feature** By default, `FDBMetaDataStore`s are now initialized with an extension registry with all extensions from `record_metadata_options.proto` [(Issue #352)](https://github.com/FoundationDB/fdb-record-layer/issues/352)
* **Feature** `FDBMetaDataStore` class now has convenience methods for `addIndex`, `dropIndex` and `updateRecords` [(Issue #281)](https://github.com/FoundationDB/fdb-record-layer/issues/281)
* **Feature** Index subspace keys can now be assigned based on a counter [(Issue #11)](https://github.com/FoundationDB/fdb-record-layer/issues/11)

### 2.5.45.0

* **Bug fix** The `AsyncLoadingCache` could cache exceptional futures in rare scenarios [(Issue #395)](https://github.com/FoundationDB/fdb-record-layer/issues/395)
* **Feature** A `MetaDataEvolutionValidator` now can be used to ensure that meta-data changes are compatible with the [schema evolution guidelines](SchemaEvolution.md) [(Issue #85)](https://github.com/FoundationDB/fdb-record-layer/issues/85)

### 2.5.44.15

* **Bug fix** The `UnorderedUnionCursor` should now propagate errors from its children instead of sometimes swallowing the exception [(Issue #437)](https://github.com/FoundationDB/fdb-record-layer/issues/437)

### 2.5.44.14

* **Feature** Optionally log successful progress in OnlineIndexer [(Issue #429)](https://github.com/FoundationDB/fdb-record-layer/issues/429)

### 2.5.44.0

* **Feature** The `BooleanNormalizer` now gives up early if given an expression that is too complex [(Issue #356)](https://github.com/FoundationDB/fdb-record-layer/issues/356)

### 2.5.43.0

* **Bug fix** ChainedCursor does not obey byte/record/time scan limits [(Issue #358)](https://github.com/FoundationDB/fdb-record-layer/issues/358)
* **Bug fix** `FDBRecordStore.IndexUniquenessCheck.check` needs to be async [(Issue #357)](https://github.com/FoundationDB/fdb-record-layer/issues/357)
* **Bug fix** The `TimeLimitedCursor` could throw an error when setting its result's `NoNextReason` if the inner cursor was exhausted exactly as the time limit was reached [(Issue #380)](https://github.com/FoundationDB/fdb-record-layer/issues/380)
* **Feature** Collating indexes [(Issue #249)](https://github.com/FoundationDB/fdb-record-layer/issues/249)

### 2.5.42.0

* **Feature** Build record meta-data using user's local / evolved meta-data [(Issue #3)](https://github.com/FoundationDB/fdb-record-layer/issues/3)
* **Feature** Validation checks now reject a `RecordMetaData` object that defines no record types [(Issue #354)](https://github.com/FoundationDB/fdb-record-layer/issues/354)
* **Feature** A new cursor type allows for intersecting cursors with incompatible orderings [(Issue #336)](https://github.com/FoundationDB/fdb-record-layer/issues/336)
* **Feature** The text search query API now exposes `containsAllPrefixes` and `containsAnyPrefix` predicates [(Issue #343)](https://github.com/FoundationDB/fdb-record-layer/issues/343)

### 2.5.41.0

* **Bug fix** Directory layer cache size was accidentally defaulted to zero [(Issue #251)](https://github.com/FoundationDB/fdb-record-layer/issues/251)
* **Performance** Remove blocking calls from LocatableResolver constructors [(Issue #261)](https://github.com/FoundationDB/fdb-record-layer/issues/261)
* **Feature** Tracing diagnostics to detect blocking calls in an asynchronous context [(Issue #262)](https://github.com/FoundationDB/fdb-record-layer/issues/262)
* **Feature** New limit on the number of bytes scanned while executing a cursor [(Issue #349)](https://github.com/FoundationDB/fdb-record-layer/issues/349)

### 2.5.40.0

* All changes from version [2.3.32.13](#233213)

### 2.5.38.0

* **Feature** A KPI to track occurrences of index entries that do not point to valid records [(Issue #310)](https://github.com/FoundationDB/fdb-record-layer/issues/310)
* **Feature** The shaded artifacts now include the `fdb-extensions` library and no longer include guava as a transitive dependency [(Issue #329)](https://github.com/FoundationDB/fdb-record-layer/issues/329)

### 2.5.37.0

* **Feature** The `TextCursor` class now reports metrics on keys read [(Issue #242)](https://github.com/FoundationDB/fdb-record-layer/issues/242)
* **Breaking change** Typed record stores are now wrappers around generic record stores, and several classes no longer take a type parameter [(Issue #165)](https://github.com/FoundationDB/fdb-record-layer/issues/165)
* All changes from version [2.4.35.12](#243512)

## 2.4

### Features

The `RecordCursor` API has been reworked to make using continuations safer and less error prone as well as generally making safer use easier. Previously, a continuation could be retrieved from a `RecordCursor` by calling the `getContinuation` method. However, this method was only legal to call at certain times which made it painful and error-prone to use in asynchronous contexts. (Similar problems existed with the `getNoNextReason` method.) The new API is designed to make correct use more natural. Users are now encouraged to access elements through the new `onNext` method. This method returns the next element of the cursor if one exists or a reason why the cursor cannot return an element if it cannot. It also will always return a valid continuation that can be used to resume the cursor. As the `RecordCursor` interface is fairly fundamental to using the Record Layer, the old API has not yet been deprecated.

### Breaking Changes

The `GlobalDirectoryResolverFactory` class was removed. This is part of a larger effort to migrate away from the `ScopedDirectoryLayer` class in favor of the `ExtendedDirectoryLayer` class when resolving `DirectoryLayerDirectories` as part of a record store's `KeySpacePath`. Users can still access the global directory layer by calling `ExtendedDirectoryLayer.global()`.

The version of the Protocol Buffers dependency was updated to 2.5.0 and 3.6.1 for artifacts declaring proto2 and proto3 dependencies respectively. While the on-disk format of those versions is backwards-compatible with prior versions, the generated Java files may differ in incompatible ways. Users may therefore need to update their own Protocol Buffer dependencies to the new versions and regenerate any generated Java files created using prior versions.

### Newly Deprecated

The `KeySpacePath` class previously required an `FDBRecordContext` at object creation time. This was used to then resolve certain elements of the path and replace them with interned integers stored by the directory layer within the FoundationDB cluster. However, this meant that a `KeySpacePath` could not outlive a single transaction and therefore could not be reused when connecting to the same record store multiple times. To address this, `KeySpacePath`s should now be constructed without a transaction context, and new methods that do take an `FDBRecordContext` should be used to resolve a path into a subspace or tuple. The older constructor and methods have been deprecated.

Several constructors of the `RecordMetaDataBuilder` class have been deprecated. Users should transition to calling `RecordMetaData.newBuilder()` instead and calling the appropriate setter methods to specify the record descriptor or `MetaData` proto message. This new pattern allows for additional control as to which transitive dependencies of the record file descriptor are serialized into `MetaData` proto message as well as allowing for additional optional parameters to be added in the future in a backwards-compatible way.

### 2.4.36.0

* **Feature** A new RecordCursor API makes continuations less error-prone and safe use easier [(Issue #109)](https://github.com/FoundationDB/fdb-record-layer/issues/109)
* All changes from version [2.4.35.11](#243511)

### 2.4.35.12

* **Bug fix** The visibility of the `PathValue` class has been increased to `public` to match the visibility of the `resolveAsync` method of `KeySpacePath` [(Issue #266)](https://github.com/FoundationDB/fdb-record-layer/issues/266)

### 2.4.35.11

* **Bug fix** The FlatMapPipelinedCursor could return a null continuation when the inner cursor was done but was not ready immediately [(Issue #255)](https://github.com/FoundationDB/fdb-record-layer/issues/255)
* **Feature** The `RecordMetaDataBuilder` now performs additional validation by default before returning a `RecordMetaData` [(Issue #201)](https://github.com/FoundationDB/fdb-record-layer/issues/201)
* **Feature** Including a repeated field within a meta-data's union descriptor now results in an explicit error [(Issue #237)](https://github.com/FoundationDB/fdb-record-layer/issues/237)
* All changes from version [2.3.32.10](#233210)

### 2.4.35.0

* **Feature** The experimental `SizeStatisticsCollector` class was added for collecting statistics about record stores and indexes [(Issue #149)](https://github.com/foundationdb/fdb-record-layer/issues/149)
* **Feature** Key expressions were added for accessing elements of Protocol Buffer map fields [(Issue #89)](https://github.com/FoundationDB/fdb-record-layer/issues/89)
* **Feature** `MetaData` proto messages can now specify transitive dependencies and therefore support self-contained meta-data definitions [(Issue #114)](https://github.com/FoundationDB/fdb-record-layer/issues/114)
* **Feature** Appropriate covering indexes will now be chosen when specified with concatenated fields [(Issue #212)](https://github.com/FoundationDB/fdb-record-layer/issues/212)
* **Feature** The `KeySpacePath` class no longer includes a transaction object and old code paths are deprecated [(Issue #151)](https://github.com/FoundationDB/fdb-record-layer/issues/151)
* All changes from versions [2.3.32.8](#23328) and [2.3.32.9](#23329)

### 2.4.34.0

* **Feature** `KeySpacePath`s now support listing selected ranges [(Issue #199)](https://github.com/foundationdb/fdb-record-layer/issues/199)

### 2.4.33.0

* **Breaking change** Protobuf dependencies updated to versions 2.5.0 and 3.6.1 [(PR #251)](https://github.com/FoundationDB/fdb-record-layer/pull/215)
* **Breaking change** Support removed for migrating from the global directory layer [(Issue #202)](https://github.com/foundationdb/fdb-record-layer/issues/202)

## 2.3

### Features

The behavior of creating a new record store and opening it with the `createOrOpen` method has been made safer in this version. Previously, a record store that had not been properly initialized may be missing header information describing, for example, what meta-data and format version was used when the store was last opened. This meant that during format version upgrades, a store might be upgraded to a newer format version without going through the proper upgrade procedure. By default, `createOrOpen` now will throw an error if it finds a record store with data but no header, which is indicative of this kind of error. This should protect users from then writing corrupt data to the store and more easily detect these kinds of inconsistencies.

### Breaking Changes

The `OnlineIndexBuilder` has been renamed to the `OnlineIndexer`. This was to accommodate a new builder class for the `OnlineIndexer` as its constructors had become somewhat cumbersome. Users should be able to change the name of that class where referenced and to react to this change.

### Newly Deprecated

As the `Index` class now tracks the created and last modified version separately, the `getVersion` method has been deprecated. Users should switch to using `getAddedVersion` and `getLastModifiedVersion` as appropriate.

### 2.3.32.13

* **Bug fix** The `UnorderedUnionCursor` now continues returning results until all children have hit a limit or are exhausted [(Issue #332)](https://github.com/FoundationDB/fdb-record-layer/issues/332)

### 2.3.32.10

* **Bug fix** The FlatMapPipelinedCursor could return a null continuation when the inner cursor was done but was not ready immediately [(Issue #255)](https://github.com/FoundationDB/fdb-record-layer/issues/255)
* **Feature** Accessing a non-empty record store without its header now throws an error by default [(Issue #257)](https://github.com/FoundationDB/fdb-record-layer/issues/257)

### 2.3.32.9

* **Bug fix** The `FlatMapPipelinedCursor` could return a null continuation when the outer cursor returned no results [(Issue #240)](https://github.com/FoundationDB/fdb-record-layer/issues/240)
* **Bug fix** The `IntersectionCursor` could return a null continuation if a child cursor hit an in-band limit at the wrong time [(Issue #241)](https://github.com/FoundationDB/fdb-record-layer/issues/114)

### 2.3.32.8

* All changes from version [2.2.29.7](#22297)

### 2.3.32.0

* **Feature** Indexes and FormerIndexes now remember additional meta-data about when an index was created or last modified and what its name was [(Issue #103)](https://github.com/FoundationDB/fdb-record-layer/issues/103)

### 2.3.30.0

* **Bug fix** The `MetaDataValidator` now validates the primary key expression of each record type [(Issue #188)](https://github.com/FoundationDB/fdb-record-layer/issues/188)
* **Feature** The OnlineIndexer class now utilizes a builder pattern to make setting up index rebuilds more straightforward [(Issue #147)](https://github.com/FoundationDB/fdb-record-layer/issues/147)
* **Feature** The `FDBRecordStore` class now has a method for checking whether with a given primary key exists in the record store [(Issue #196)](https://github.com/FoundationDB/fdb-record-layer/issues/196)
* **Feature** The FDBReverseDirectoryCache now logs its metrics [(Issue #12)](https://github.com/FoundationDB/fdb-record-layer/issues/12)

## 2.2

### Features

The `FDBRecordStore` class now has additional methods for saving records that can check pre-conditions about whether a record with the same primary key as the new record does or does not already exist in the record store before saving. For example, the `insertRecord` method will throw an error if there is already a record present while `updateRecord` will throw an error if there is not already a record present (or if the type changes). Users are encouraged to switch to these methods to avoid accidentally deleting data if they can reason about whether a record does or does not exist prior to saving it. There are asynchronous variants of all of the new methods, and the existing `saveRecord` method remains available without any changes.

A new query plan, the `RecordQueryUnorderedUnionPlan`, allows the planner to produce union plans with “incompatibly ordered” subplans. In particular, the planner was previously only able of producing a union plan if all of its cursors were guaranteed to return records in the same order. For example, if there were one index on some field `a` of some record type and another on field `b` of that type, then the query planner would produce a union plan if the query were of the form:

```java
Query.or(Query.field("a").equalsValue(value1), Query.field("b").equalsValue(value2))
```

(In particular, it would plan two index scans over the indexes on `a` and `b` and then take their union. Each index scan returned results ordered by the primary key of the records, so the subplans were “compatibly ordered”.)  However, it could *not* handle a query like this with a union:

```java
Query.or(Query.field("a").lessThan(value1), Query.field("b").greaterThan(value2))
```

This would instead result in a plan that scanned the full record store. (In this case, the two candidate index scans would each return records in a different order—one index scan by the value of the field `a` and the other index scan by the value of the field `b`.) The new query plan can handle subplans that return results in any order and essentially returns results as soon as any subplan returns a result. The trade-off is that unlike a `RecordQueryUnionPlan`, the `RecordQueryUnorderedUnionPlan `does *not* remove duplicates. This means that: (1) if the query is run with the `setRemoveDuplicates` flag set to `true` (as it is by default) then there will almost certainly be a `RecordQueryUnorderedPrimaryKeyDistinctPlan` as part of the query plan (which is more memory intensive) and (2) duplicates are never removed across continuation boundaries.

### Breaking Changes

Index options have been refactored into their own class (appropriately titled the `IndexOptions` class). Option names and their semantics were preserved, but users who referenced the options via the constants in the `Index` class should transition their code to reference them through the `IndexOptions` class.

### 2.2.29.7

* **Bug fix** The `FlatMapPipelinedCursor` could return a null continuation when the inner cursor completed for an in-band reason even when not exhausted [(Issue #222)](https://github.com/FoundationDB/fdb-record-layer/issues/222)

### 2.2.29.0

* **Bug fix** Scans by record type key were sometimes preferred by the planner in inappropriate circumstances [(Issue #191)](https://github.com/FoundationDB/fdb-record-layer/issues/191)

### 2.2.28.0

* **Feature** A new union cursor and plan allows for incompatibly ordered plans to be executed without a full table scan [(Issue #148)](https://github.com/FoundationDB/fdb-record-layer/issues/148)

### 2.2.27.0

* **Feature** The logging level for text indexing was decreased from INFO to DEBUG [(Issue #183)](https://github.com/FoundationDB/fdb-record-layer/issues/183)

### 2.2.26.0

* **Peformance** Get range queries for unsplitting records in single-record requests are now done at the `WANT_ALL` streaming mode [(Issue #181)](https://github.com/FoundationDB/fdb-record-layer/issues/181)
* **Feature** Variants of the saveRecord method were added to the FDBRecordStore class to check whether records exist before saving a new record [(Issue #115)](https://github.com/FoundationDB/fdb-record-layer/issues/115)

### 2.2.25.0

* **Feature** A streaming mode can now be given to the `ScanProperties`  object so that users can optimize certain queries [(Issue #173)](https://github.com/FoundationDB/fdb-record-layer/issues/173)
* **Feature** Additional methods on the RecordMetaData class allow the user to supply strings for record type names [(Issue #157)](https://github.com/FoundationDB/fdb-record-layer/issues/157)
* **Feature** Constants defined for index options have been moved from the Index to IndexOptions class [(Issue #134)](https://github.com/FoundationDB/fdb-record-layer/issues/134)
* **Feature** The Record Layer can now be built and run using Java 11 [(Issue #142)](https://github.com/FoundationDB/fdb-record-layer/issues/142)
* **Feature** A text index can now be configured not to write position lists to save space [(Issue #144)](https://github.com/FoundationDB/fdb-record-layer/issues/144)
* **Feature** The number of levels used within a `RankedSet`'s skip list can now be configured [(Issue #95)](https://github.com/FoundationDB/fdb-record-layer/issues/95)

## 2.1

### Features

A new key expression type on the “record type” of a record allows the user to lay their data out in a way that is more akin to the way tables are laid out in a traditional relational database. In particular, if the user prefixes all primary keys with this expression type, then each record type will live in contiguous segments within the database. This can speed up index build times (as only the range containing the records of the corresponding time needs to be scanned) and improve query performance without secondary indexes. As part of this work, the user can specify a shortened “record type key” as part of the record type definition so that the cost is typically only two bytes per key.

The capability and reliability of text queries on more sophisticated indexes has been greatly improved. In particular, it allows for the user to specify queries on a map field that query on the value of portion of the map (when grouped by key) as well as choosing to produce a covering plan if the text index covers all of the required fields of a given query. Queries can also be more reliably combined with other predicates through an “and” or “or” clause.

### 2.1.23.0

* **Performance** The RankedSet data structure now adds fewer conflict ranges by being more selective about initializing each level [(Issue #124)](https://github.com/FoundationDB/fdb-record-layer/issues/124)

### 2.1.22.0

* **Performance** The RankedSet data structure now adds fewer conflict ranges when inserting or removing elements from the structure [(Issue #122](https://github.com/FoundationDB/fdb-record-layer/issues/122)[)](https://github.com/FoundationDB/fdb-record-layer/issues/122)
* **Feature** The Record Layer now publishes a second set of artifacts which shade their guava and Protocol Buffer dependencies [(Issue #73)](https://github.com/FoundationDB/fdb-record-layer/issues/73)

### 2.1.21.0

* **Feature** Queries can now ask whether a nested message field is null [(Issue #136)](https://github.com/FoundationDB/fdb-record-layer/issues/136)

### 2.1.20.0

* **Performance** “Or” predicates can now be used with text queries without always reverting to a full scan of the record store [(Issue #19)](https://github.com/FoundationDB/fdb-record-layer/issues/19)

### 2.1.19.0

* **Bug fix** Multi-type text indexes now add type predicates if the query only requires a subset of the types on which the index is defined [(Issue #126)](https://github.com/FoundationDB/fdb-record-layer/issues/126)
* **Bug fix** Combining a “not” predicate with a text query would previously throw an error during planning [(Issue #127)](https://github.com/FoundationDB/fdb-record-layer/issues/127)
* All changes from version [2.1.14.6](#21146)

### 2.1.18.0

* **Feature** Add a strict compatibility mode for the query-planning `IndexScanPreference` option [(Issue #119)](https://github.com/FoundationDB/fdb-record-layer/issues/119)

### 2.1.17.0

* **Bug fix** Certain predicates could result in an error to be thrown during planning when combined with text index scans [(Issue #117)](https://github.com/FoundationDB/fdb-record-layer/issues/117)

### 2.1.15.0

* **Feature** Text indexes now support querying the values of maps [(Issue #24)](https://github.com/FoundationDB/fdb-record-layer/issues/24)
* **Bug fix** The FDBDatabase class now correctly threads through the datacenter ID if specified [(Issue #106)](https://github.com/FoundationDB/fdb-record-layer/issues/106)

### 2.1.14.6

* **Feature** The time window leaderboard index now emits additional KPIs [(Issue #105)](https://github.com/FoundationDB/fdb-record-layer/issues/105)
* **Feature** Add a strict compatibility mode for the query-planning `IndexScanPreference` option [(Issue #119)](https://github.com/FoundationDB/fdb-record-layer/issues/119)

### 2.1.14.0

* **Bug fix** The planner previously would chose to use a FanOut index even if this could result in missing or duplicated entries in certain circumstances [(Issue #81)](https://github.com/FoundationDB/fdb-record-layer/issues/81)
* **Feature** Covering index plans have a more human-readable string representation [(PR #77)](https://github.com/FoundationDB/fdb-record-layer/pull/77)

### 2.1.13.0

* **Bug fix** A `FanOut` index could have been chosen by the query planner if no other index existed instead of a record scan even though that could have resulted in missing results [(Issue #75)](https://github.com/FoundationDB/fdb-record-layer/issues/75)

### 2.1.12.0

* **Feature** Text indexes can now be included as part of covering index plans if all required results in the query are covered by the index [(Issue #25)](https://github.com/FoundationDB/fdb-record-layer/issues/25)

### 2.1.11.0

* **Feature** Records can now be preloaded and cached to acheive better pipelining in otherwise blocking contexts [(PR #72)](https://github.com/FoundationDB/fdb-record-layer/pull/72)

### 2.1.10.0

* **Feature** A new record type key expression allows for structuring data in a record store more akin to how tables are stored in a traditional relational database [(Issue #27)](https://github.com/FoundationDB/fdb-record-layer/issues/27)
<|MERGE_RESOLUTION|>--- conflicted
+++ resolved
@@ -54,7 +54,12 @@
 // end next release
 -->
 
-<<<<<<< HEAD
+## 2.7
+
+# Breaking Changes
+
+The Guava version has been updated to version 27. Users of the [shaded variants](Shaded.html#Variants) of the Record Layer dependencies should not be affected by this change. Users of the unshaded variant using an older version of Guava as part of their own project may find that their own Guava dependency is updated automatically by their dependency manager.
+
 ### 2.7.79.0
 
 * **Bug fix** Fields no longer compare their `NullStandIn` value in their equality check [(Issue #682)](https://github.com/FoundationDB/fdb-record-layer/issues/682)
@@ -103,13 +108,6 @@
 
 * **Bug fix** Union fields for record types are now assigned based on field number rather than declaration order [(Issue #620)](https://github.com/FoundationDB/fdb-record-layer/issues/620)
 * **Feature** The `MetaDataEvolutionValidator` now permits record types to be renamed as long as all occurences of the record type in the meta-data definition are also renamed [(Issue #508)](https://github.com/FoundationDB/fdb-record-layer/issues/508)
-=======
-## 2.7
-
-# Breaking Changes
-
-The Guava version has been updated to version 27. Users of the [shaded variants](Shaded.html#Variants) of the Record Layer dependencies should not be affected by this change. Users of the unshaded variant using an older version of Guava as part of their own project may find that their own Guava dependency is updated automatically by their dependency manager.
->>>>>>> 63c9d56b
 
 ### 2.7.72.0
 
