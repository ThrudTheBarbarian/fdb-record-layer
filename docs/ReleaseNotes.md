# Release Notes

This document contains a log of changes to the FoundationDB Record Layer. It aims to include mostly user-visible changes or improvements. Within each minor release, larger or more involved changes are highlighted first before detailing the changes that were included in each build or patch version. Users should especially take note of any breaking changes or special upgrade instructions which should always be included as a preface to the minor version as a whole before looking at changes at a version-by-version level.

As the [versioning guide](Versioning.md) details, it cannot always be determined solely by looking at the version numbers whether one Record Layer version contains all changes included in another. In particular, bug fixes and backwards-compatible changes might be back-ported to or introduced as patches against older versions. To track when a patch version has been included in the master release train, some releases will say as a note that they contain all changes from a specific patch.

## 2.8

### Features

The `FDBRecordStore` can now use the global meta-data key that was added to FoundationDB in version 6.1 to cache state that otherwise must be read from the database at store initialization time. When opening any record store, the user can supply an instance of the new `MetaDataVersionStampStoreStateCache` class. (Alternatively, the `FDBDatabase` can be configured with a `MetaDataVersionStampStoreStateCache` that will be shared by all record stores opened using that database.) This class uses the value of the cluster's global meta-data key to detect if cache entries are stale, and it will invalidate older entries whenever the value of that key changes.

This cache invalidation strategy is safe as record stores can now be configured to update the global meta-data version key whenever any of the cached information is changed. To do so, the user must configure their record store to have cacheable meta-data by calling `setStoreStateCacheability(true)`. The record store will then update the global meta-data key whenever the cached state changes. If the record store has not been so configured, then the `MetaDataVersionStampStoreStateCache` will *not* cache the store initialization information in memory, so opening the store will require re-reading this information from the database each time the store is opened.

If the client is only accessing a small number of record stores on each cluster, then using the `MetaDataVersionStampStoreStateCache` can speed up record store initialization time as most record stores should now be able to be opened without reading anything from the database. Additionally, enabling this feature can help with users facing scalability problems on large record stores if loading this information at store creation time becomes a performance bottleneck. However, note that if there are many record stores coexisting on the same cluster, enabling this feature on all record stores may cause the meta-data key to change with high frequency, and it can degrage the effectiveness of the cache. Users are therefore encouraged to consider carefully which record stores require this feature and which ones do not before enabling it.

Additionally, each record store now allows users to set custom fields in the store header. For background, every record store includes one extra message stored in a special location with extra information about the record store that the Record Layer uses to control behavior when manipulating that record store. For example, it includes the version of the `RecordMetaData` that was used the last time the record store was accessed. The header is then read every time a record store is opened, and then it can be used to detect if, for example, the meta-data verion has changed and new index builds need to be scheduled. (There are also ways of caching this information in a way that is transactionally consistent with the Record Store itself to avoid creating a performance bottleneck. See: [Issue #537](https://github.com/FoundationDB/fdb-record-layer/issues/537).) The new feature adds a mechanism for the user to set those fields with data that the user may want to update transactionally with the data but that they do not want to pay the cost of performing an additional read against the database with every operation. For example, sample use cases might include:

* Adding a flag to indicate whether a migration of data from an older record type to a newer type has completed, and then using this flag to control whether the old record type or the new record type is queried.
* Information about the history of the data in the record store, such as how many times the data have been copied between different FoundationDB clusters.
* Frequently read data like custom application-speicific options that might differ between different record stores.

Importantly, it is rather expensive to write this data (as all concurrent operations to the record store will fail with a conflict), and as the data in these fields are read with every transaction, it is not advised that the user write to these fields too often or store too much data in them. However, if there is a relatively small amount of data with a very low write-rate, it might be appropriate to use this feature. This feature also requires that the user set the format version for a record store to [`HEADER_USER_FIELDS_FORMAT_VERSION`](https://javadoc.io/page/org.foundationdb/fdb-record-layer-core/latest/com/apple/foundationdb/record/provider/foundationdb/FDBRecordStore.html#HEADER_USER_FIELDS_FORMAT_VERSION). The default format version was not updated to that version.

A client can now specify a custom `IndexQueryabilityFilter` that determines which indexes should be considered by the query planner.

### Breaking Changes

A new format version, [`CACHEABLE_STATE_FORMAT_VERSION`](https://javadoc.io/page/org.foundationdb/fdb-record-layer-core/latest/com/apple/foundationdb/record/provider/foundationdb/FDBRecordStore.html#CACHEABLE_STATE_FORMAT_VERSION), was introduced in this version of the Record Layer. Users who wish to experience zero downtime when upgrading from earlier versions should initialize all record stores to the previous maximum format version, [`SAVE_VERSION_WITH_RECORD_FORMAT_VERSION`](https://javadoc.io/page/org.foundationdb/fdb-record-layer-core/latest/com/apple/foundationdb/record/provider/foundationdb/FDBRecordStore.html#SAVE_VERSION_WITH_RECORD_FORMAT_VERSION), until all clients have been upgraded to version 2.8. If the update is done without this measure, then older clients running 2.7 or older will not be able to read from any record stores written using version 2.8. The new format version is also required to use the new `MetaDataVersionStampStoreStateCache` class to cache a record store's initialization state.

This version of the Record Layer requires a FoundationDB server version of at least version 6.1. Attempting to connect to older versions may result in the client hanging when attempting to connect to the database.

Constructors of the `RecordQueryUnionPlan` and `RecordQueryIntersectionPlan` have been marked as deprecated in favor of static initializers. This will allow for more flexibility as work on the new planner develops.

### Newly Deprecated 

The non-static `RecordCursor::flatMapPipelined()` method has been deprecated because it is easy to mis-use (by mistaken analogy to the `mapPipelined()` method) and cannot be used with continuations. See [Issue #665](https://github.com/FoundationDB/fdb-record-layer/issues/665) for further explanation.

The `FDBDatabase::getReadVersion()` method has been replaced with the `FDBRecordContext::getReadVersionAsync()` and `FDBRecordContext::getReadVersion()` methods. Though not strictly necessary, users should also replace any uses of `Transaction::getReadVersion()` and `Transaction::setReadVersion()` (on the `Transaction` interface provided by the FoundationDB Java bindings) with `FDBRecordContext::getReadVersionAsync()` and `FDBRecordContext::setReadVersion()` on any transactions created by the Record Layer. This allows the Record Layer to track the version in Java memory which both can then be used to skip a JNI hop if the read version is needed, but it also allows the Record Layer to more accurately track when read versions are retrieved from the database if the user has enabled read version tracking.

<!--
// begin next release
### NEXT_RELEASE

* **Bug fix** Fix 1 [(Issue #NNN)](https://github.com/FoundationDB/fdb-record-layer/issues/NNN)
* **Bug fix** Fix 2 [(Issue #NNN)](https://github.com/FoundationDB/fdb-record-layer/issues/NNN)
* **Bug fix** Fix 3 [(Issue #NNN)](https://github.com/FoundationDB/fdb-record-layer/issues/NNN)
* **Bug fix** Fix 4 [(Issue #NNN)](https://github.com/FoundationDB/fdb-record-layer/issues/NNN)
* **Bug fix** Fix 5 [(Issue #NNN)](https://github.com/FoundationDB/fdb-record-layer/issues/NNN)
* **Performance** Improvement 1 [(Issue #NNN)](https://github.com/FoundationDB/fdb-record-layer/issues/NNN)
* **Performance** Improvement 2 [(Issue #NNN)](https://github.com/FoundationDB/fdb-record-layer/issues/NNN)
* **Performance** Improvement 3 [(Issue #NNN)](https://github.com/FoundationDB/fdb-record-layer/issues/NNN)
* **Performance** Improvement 4 [(Issue #NNN)](https://github.com/FoundationDB/fdb-record-layer/issues/NNN)
* **Performance** Improvement 5 [(Issue #NNN)](https://github.com/FoundationDB/fdb-record-layer/issues/NNN)
* **Feature** Feature 1 [(Issue #NNN)](https://github.com/FoundationDB/fdb-record-layer/issues/NNN)
* **Feature** Feature 2 [(Issue #NNN)](https://github.com/FoundationDB/fdb-record-layer/issues/NNN)
* **Feature** Feature 3 [(Issue #NNN)](https://github.com/FoundationDB/fdb-record-layer/issues/NNN)
* **Feature** Feature 4 [(Issue #NNN)](https://github.com/FoundationDB/fdb-record-layer/issues/NNN)
* **Feature** Feature 5 [(Issue #NNN)](https://github.com/FoundationDB/fdb-record-layer/issues/NNN)
* **Breaking change** Change 1 [(Issue #NNN)](https://github.com/FoundationDB/fdb-record-layer/issues/NNN)
* **Breaking change** Change 2 [(Issue #NNN)](https://github.com/FoundationDB/fdb-record-layer/issues/NNN)
* **Breaking change** Change 3 [(Issue #NNN)](https://github.com/FoundationDB/fdb-record-layer/issues/NNN)
* **Breaking change** Change 4 [(Issue #NNN)](https://github.com/FoundationDB/fdb-record-layer/issues/NNN)
* **Breaking change** Change 5 [(Issue #NNN)](https://github.com/FoundationDB/fdb-record-layer/issues/NNN)

// end next release
-->

<<<<<<< HEAD
### 2.8.121.0

* **Feature** Support edge ordering in planner graphs [(Issue #928)](https://github.com/FoundationDB/fdb-record-layer/issues/928)

### 2.8.120.0

* **Bug fix** Latency injection counters published when not in use [(Issue #922)](https://github.com/FoundationDB/fdb-record-layer/issues/922)
* **Feature** Add key/value size enforcement assertions to FDBRecordContext [(Issue #925)](https://github.com/FoundationDB/fdb-record-layer/issues/925)

### 2.8.119.0

* **Bug fix** A race condition was fixed in the `RankIndexMaintainer` that could result in corrupt index data if a record had multiple entries inserted into the index with the same grouping key [(Issue #482)](https://github.com/FoundationDB/fdb-record-layer/issues/482)
=======
### 2.8.118.30

* **Bug fix** Opening a store with `ERROR_IF_NO_INFO_AND_HAS_RECORDS_OR_INDEXES` now allows opening a record store if the data is in the `INDEX_BUILD_SPACE` [(Issue #941)](https://github.com/FoundationDB/fdb-record-layer/issues/941)
>>>>>>> ddb37870

### 2.8.118.0

* **Bug fix** `FDBDatabaseRunner`s will now refetch a fresh read version on retry to avoid hitting the same conflict multiple times [(Issue #905)](https://github.com/FoundationDB/fdb-record-layer/issues/905)

### 2.8.117.0

* Releases for the `fdb-record-layer-spatial` library have been re-enabled [(Issue #884)](https://github.com/FoundationDB/fdb-record-layer/issues/884)
* All changes from [2.8.110.29](#2811029)

### 2.8.116.0

* **Performance** The `LocatableResolver::resolve` methods have overloads that allow ancillary transactions started for key space path resolution to avoid starting another read version request [(Issue #864)](https://github.com/FoundationDB/fdb-record-layer/issues/864)
* **Performance** The metrics for text indexes now contain more accurate numbers for reads and writes [(Issue #876)](https://github.com/FoundationDB/fdb-record-layer/issues/876)
* **Performance** Index states are now preloaded in fewer round trips [(Issue #881)](https://github.com/FoundationDB/fdb-record-layer/issues/881)
* **Feature** Replace some aggregate metrics with accurate counters [(Issue #866)](https://github.com/FoundationDB/fdb-record-layer/issues/866)
* Releases for the `fdb-record-layer-spatial` library have been temporarily disabled [(Issue #884)](https://github.com/FoundationDB/fdb-record-layer/issues/884)

### 2.8.110.29

* All changes from [2.8.104.28](#2810428)

### 2.8.110.0

* All changes from [2.8.104.26](#2810426)

### 2.8.109.0

* All changes from version [2.8.104.24](#2810425)

### 2.8.107.0

* **Feature** Enhance KeySpaceCountTree to allow for application-specific resolution [(Issue #852)](https://github.com/FoundationDB/fdb-record-layer/issues/852)

### 2.8.106.0

* **Feature** Rank index adds option for how to handle ties [(Issue #806)](https://github.com/FoundationDB/fdb-record-layer/issues/806)
* **Feature** StoreTimer aggregates can return their componeent events [(Issue #857)](https://github.com/FoundationDB/fdb-record-layer/issues/857)
* **Breaking change** StoreTimer aggregates now require getComponentEvents() method [(Issue #857)](https://github.com/FoundationDB/fdb-record-layer/issues/857)

### 2.8.105.0

* **Feature** The transaction timeout option can now be set on `FDBRecordContext`s [(Issue #848)](https://github.com/FoundationDB/fdb-record-layer/issues/848)
* **Breaking change** Additional methods, `setTransactionTimeoutMillis` and `getTransactionTimeoutMillis`, were added to the `FDBDatabaseRunner` interface that implementors will need to react to [(Issue #848)](https://github.com/FoundationDB/fdb-record-layer/issues/848)
* **Breaking change** In resolving [Issue #848](https://github.com/FoundationDB/fdb-record-layer/issues/848), the semantics of setting a transaction ID were slightly modified so that an explicit `null` ID now also checks the MDC [(PR #849)](https://github.com/FoundationDB/fdb-record-layer/pull/849)

### 2.8.104.28

* **Performance** When an `IN` query is transformed to an `OR`, other query predicates are now normalized to allow for better plans [(Issue #888)](https://github.com/FoundationDB/fdb-record-layer/issues/888)

### 2.8.104.26

* **Feature** Expose random hash as an index option [(Issue #869)](https://github.com/FoundationDB/fdb-record-layer/issues/869)
* **Feature** Rank index adds option for how to handle ties [(Issue #806)](https://github.com/FoundationDB/fdb-record-layer/issues/806)

### 2.8.104.25

* All changes from versions [2.8.102.23](#2810223) and [2.8.102.24](#2810224)

### 2.8.104.0

* **Performance** Aggregate metrics added for the number of reads, writes, and deletes [(Issue #839)](https://github.com/FoundationDB/fdb-record-layer/issues/839)
* **Feature** New exception type `ScanNonReadableIndexException` for scanning non-readable indexes [(Issue #850)](https://github.com/FoundationDB/fdb-record-layer/issues/850)

### 2.8.103.0

* **Feature** Add an index queryability function to `RecordQuery` [(Issue #841)](https://github.com/FoundationDB/fdb-record-layer/issues/841)
* **Feature** Expose bytes/records scanned through `ExecuteState` [(Issue #835)](https://github.com/FoundationDB/fdb-record-layer/issues/835)
* **Breaking change** `ByteScanLimiter` and `RecordScanLimiter` are now interfaces. Instances with various concrete behavior are constructed through factory classes. [(PR #836)](https://github.com/FoundationDB/fdb-record-layer/pull/836)

### 2.8.102.24

* **Performance** If an IN predicate cannot be planned using a nested loop join, we now attempt to plan it as an equivalent OR of equality predicates. [(Issue #860)](https://github.com/FoundationDB/fdb-record-layer/issues/860)
* **Feature** The `RecordQueryPlanner` now has a dedicated object for specifying configuration options. [(Issue #861)](https://github.com/FoundationDB/fdb-record-layer/pull/861)

### 2.8.102.23

* **Performance** Aggregate metrics added for the number of reads, writes, and deletes [(Issue #839)](https://github.com/FoundationDB/fdb-record-layer/issues/839)

### 2.8.102.0

* **Bug fix** NoSuchDirectoryException should include full directory path [(Issue #797)](https://github.com/FoundationDB/fdb-record-layer/issues/797)
* **Bug fix** StoreTimer.getDifference() should not return unchanged metrics [(Issue #832)](https://github.com/FoundationDB/fdb-record-layer/issues/832)
* **Performance** Allow setting hash function used by `RankedSet` [(Issue #828)](https://github.com/FoundationDB/fdb-record-layer/issues/828)

### 2.8.101.0

* **Bug fix** If the `FunctionKeyExpression.Registry` fails to initialize, then the error is now propagated to the user when a function is requested [(Issue #826)](https://github.com/FoundationDB/fdb-record-layer/issues/826)
* **Bug fix** COMMIT_READ_ONLY not part of COMMITS aggregate [(Issue #830)](https://github.com/FoundationDB/fdb-record-layer/issues/830)

### 2.8.100.0


### 2.8.99.0

* **Bug fix** Remove reverse directory cache scan fallback [(Issue #821)](https://github.com/FoundationDB/fdb-record-layer/issues/821)
* **Feature** Fix test to show when function index queries work [(Issue #810)](https://github.com/FoundationDB/fdb-record-layer/issues/810)
* **Feature** Support for aggregate performance metrics [(Issue #801)](https://github.com/FoundationDB/fdb-record-layer/issues/801)
* **Feature** Support tracking index build progress by `IndexBuildState` [(Issue #817)](https://github.com/FoundationDB/fdb-record-layer/issues/817)
* **Feature** System keyspace client log parsing [(Issue #816)](https://github.com/FoundationDB/fdb-record-layer/issues/816)

### 2.8.98.0

* **Bug fix** Revert #794 until #489 is worked out. (Fixes potentially index entry lose if two metadata updates happen in different record stores over the same data in the same transaction.) [(Issue #808)](https://github.com/FoundationDB/fdb-record-layer/issues/808)
* **Performance** Improved loggings for `OnlineIndexer` and `FDBDatabaseRunner` [(Issue #810)](https://github.com/FoundationDB/fdb-record-layer/issues/810)

### 2.8.97.0

* **Feature** Emit `TIME_WINDOW_LEADERBOARD_OVERLAPPING_CHANGED` whenever rebuild needed due to overlapping, not just when rebuilding immediately [(Issue #799)](https://github.com/FoundationDB/fdb-record-layer/issues/799)
* **Feature** Clear existing index data when `rebuildIndexWithNoRecord` [(Issue #794)](https://github.com/FoundationDB/fdb-record-layer/issues/794)

### 2.8.96.0

* **Feature** Support for custom Executor per FDBRecordContext [(Issue #787)](https://github.com/FoundationDB/fdb-record-layer/issues/787)
* **Feature** Better detailed metrics in `RankedSet.add` [(Issue #792)](https://github.com/FoundationDB/fdb-record-layer/issues/792)
* **Feature** Upon a failed record deserialization, the file descriptor is only logged if the logger is at `TRACE` instead of `DEBUG` [(Issue #789)](https://github.com/FoundationDB/fdb-record-layer/issues/789)

### 2.8.95.0

* **Bug fix** OnlineIndexer does not always end the synchronized session after use [(Issue #780)](https://github.com/FoundationDB/fdb-record-layer/issues/780)

### 2.8.94.0

* **Bug fix** Two inequality predicates on a single field index will now be planned as a single range scan on the index [(Issue #765)](https://github.com/FoundationDB/fdb-record-layer/issues/765)
* **Bug fix** Primary keys where one key contained a string or byte array that was a prefix of another could lead to deserialization errors when loading [(Issue #782)](https://github.com/FoundationDB/fdb-record-layer/issues/782)
* **Feature** Support forcefully releasing synchronized session locks and stopping ongoing online index builds [(Issue #748)](https://github.com/FoundationDB/fdb-record-layer/issues/748)

### 2.8.93.0

* **Bug fix** Indexes not marked as write-only before being built online [(Issue #773)](https://github.com/FoundationDB/fdb-record-layer/issues/773)

### 2.8.91.0

* **Bug fix** `TimeWindowLeaderboardIndexMaintainer.negateScoreForHighScoreFirst` handles `Long.MIN_VALUE` [(Issue #776)](https://github.com/FoundationDB/fdb-record-layer/issues/776)
* **Breaking change** A leaderboard index with high-score-first containing the lowest possible score of `Long.MIN_VALUE` will have indexed that entry as the highest possible score and should be forcibly reindexed. [(Issue #776)](https://github.com/FoundationDB/fdb-record-layer/issues/776)

### 2.8.90.0

* **Feature** Support building indexes online in a safer and simpler way [(Issue #727)](https://github.com/FoundationDB/fdb-record-layer/issues/727)
* **Feature** Read and write conflict ranges can now be added on individual records [(Issue #767)](https://github.com/FoundationDB/fdb-record-layer/issues/767)
* **Breaking change** Building indexes with `OnlineIndexer` has now been changed to be safer and simpler. One can set `indexStatePrecondition` to `ERROR_IF_DISABLED_CONTINUE_IF_WRITE_ONLY` and set `useSynchronizedSession` to `false` to make the indexer follow the same behavior as before if necessary. [(Issue #727)](https://github.com/FoundationDB/fdb-record-layer/issues/727)

### 2.8.89.0

* **Feature** SubspaceProviderByKeySpacePath can return the KeySpacePath[(Issue #759)](https://github.com/FoundationDB/fdb-record-layer/issues/759)

### 2.8.88.0

* **Breaking bug fix** Protobuf serialization of `LiteralKeyExpression` is now correct for `Long`s and `byte[]`s. [(Issue #756)](https://github.com/FoundationDB/fdb-record-layer/issues/756)
* **Feature** Fetch the config parameters of online indexer in the beginning of each transaction [(Issue #731)](https://github.com/FoundationDB/fdb-record-layer/issues/731)
* **Feature** `FDBRecordVersion` now has a `getDBVersion` method for extracting the database commit version [(Issue #718)](https://github.com/FoundationDB/fdb-record-layer/issues/718)

### 2.8.87.0

* **Performance** The InExtractor was making duplicates that can easily be avoided [(Issue #735)](https://github.com/FoundationDB/fdb-record-layer/issues/735)

### 2.8.86.0


### 2.8.85.0

* **Bug fix** `Field.oneOfThem(OneOfThemEmptyMode mode)` for when the repeated field can otherwise distinguish null or null behavior is not desired [(Issue #725)](https://github.com/FoundationDB/fdb-record-layer/issues/725)
* **Feature** `FDBRecordContext` now exposes the `MAX_TR_ID_SIZE` constant containing the maximum admissable length of a transaction ID [(Issue #721)](https://github.com/FoundationDB/fdb-record-layer/issues/721)

### 2.8.84.0

* **Bug fix** Transaction IDs that would exceed the maximum FDB limit are now truncated or ignored instead of throwing an error [(Issue #705)](https://github.com/FoundationDB/fdb-record-layer/issues/705)
* **Feature** Support validating missing index entries in index entry validation [(Issue #712)](https://github.com/FoundationDB/fdb-record-layer/issues/712)
* **Feature** The store header now supports allowing the user to set custom fields with application-specific information [(Issue #704)](https://github.com/FoundationDB/fdb-record-layer/issues/704)

### 2.8.83.0

* **Performance** The `OnlineIndexer` now instruments its read versions so that performance issues that may be linked to high read version latencies can now be better diagnosed [(Issue #696)](https://github.com/FoundationDB/fdb-record-layer/issues/696)
* **Feature** The transaction priority can be set through the `FDBTransactionPriority` enum, and the `OnlineIndexer` exposes that as an option on index builds [(Issue #697)](https://github.com/FoundationDB/fdb-record-layer/issues/697)
* **Breaking change** The `FDBDatabase::getReadVersion` method has been deprecated and replaced with `FDBRecordContext::getReadVersionAsync` [(Issue #698)](https://github.com/FoundationDB/fdb-record-layer/issues/698)

### 2.8.82.0

* **Feature** Support synchronized sessions, where only one of them is allowed to work at a time [(Issue #637)](https://github.com/FoundationDB/fdb-record-layer/issues/637)
* **Feature** The new `MAX_EVER_VERSION` index type tracks the maximum ever value for key expressions including a record's version [(Issue #670)](https://github.com/FoundationDB/fdb-record-layer/issues/670)
* **Feature** A new store existence check level only warns if there is no store info header but the store contains no records [(Issue #707)](https://github.com/FoundationDB/fdb-record-layer/issues/707)
* **Breaking change** `FDBDatabaseRunner` is changed to an interface, which can be contructed by `FDBDatabaseRunnerImpl` [(Issue #637)](https://github.com/FoundationDB/fdb-record-layer/issues/637)

### 2.8.81.0

* **Feature** Add the capability to take a snapshot of a timer and to subtract said snapshot from the timer. [(Issue #692)](https://github.com/FoundationDB/fdb-record-layer/issues/692)

### 2.8.80.0

* **Feature** Store state information can now be cached using the meta-data key added in FoundationDB 6.1 [(Issue #537)](https://github.com/FoundationDB/fdb-record-layer/issues/537)
* **Feature** Trace log format can be set in the `FDBDatabaseFactory` [(Issue #584)](https://github.com/FoundationDB/fdb-record-layer/issues/584)
* **Breaking change** The version of the `commons-lang3` dependency has been upgraded to version 3.9 [(Issue #606)](https://github.com/FoundationDB/fdb-record-layer/issues/606)
* **Breaking change** The stabilities of `FDBDatabaseRunner` constructors have been downgraded to `INTERNAL` [(Issue #681)](https://github.com/FoundationDB/fdb-record-layer/issues/681)
* **Breaking change** The slf4j dependency has been added to `fdb-extensions` [(Issue #680)](https://github.com/FoundationDB/fdb-record-layer/issues/680)
* **Breaking change** The Record Layer now requires a minimum FoundationDB version of 6.1 [(Issue #551)](https://github.com/FoundationDB/fdb-record-layer/issues/551)

## 2.7

### Breaking Changes

The Guava version has been updated to version 27. Users of the [shaded variants](Shaded.html#Variants) of the Record Layer dependencies should not be affected by this change. Users of the unshaded variant using an older version of Guava as part of their own project may find that their own Guava dependency is updated automatically by their dependency manager.

### 2.7.79.0

* **Bug fix** Fields no longer compare their `NullStandIn` value in their equality check [(Issue #682)](https://github.com/FoundationDB/fdb-record-layer/issues/682)

### 2.7.78.0

* **Bug fix** Fix sorting with null-is-unique indexes [(Issue #655)](https://github.com/FoundationDB/fdb-record-layer/issues/655)
* **Bug fix** `NullStandin` should be set in `FieldKeyExpression::toProto` [(Issue #626)](https://github.com/FoundationDB/fdb-record-layer/issues/626)
* **Deprecated** The non-static `RecordCursor::flatMapPipelined()` method has been deprecated [(Issue #665)](https://github.com/FoundationDB/fdb-record-layer/issues/665)
* All changes from versions [2.7.73.21](#277321) and [2.7.73.22](#277322)

### 2.7.77.0

* **Bug fix** Work around SpotBugs bug [(Issue #659)](https://github.com/FoundationDB/fdb-record-layer/issues/659)
* **Feature** Add experimental join index support [(Issue #159)](https://github.com/FoundationDB/fdb-record-layer/issues/159)

### 2.7.76.0

* **Bug fix** Revert fix for #646 (in [2.7.75.0](#27750)) until a complete resolution is worked out [(PR #654)](https://github.com/FoundationDB/fdb-record-layer/pull/654)
* All changes from version [2.7.73.20](#277320)

### 2.7.75.0

* **Bug fix** Fix key comparison in `checkPossiblyRebuildRecordCounts` [(Issue #646)](https://github.com/FoundationDB/fdb-record-layer/issues/646)

### 2.7.74.0

* **Bug fix** Wrap the `RecordStoreState` in an `AtomicReference` [(Issue #563)](https://github.com/FoundationDB/fdb-record-layer/issues/563)
* **Performance** Blocking on a future that should already be complete can now be detected and logged [(Issue #641)](https://github.com/FoundationDB/fdb-record-layer/issues/641)
* **Performance** The `performNoOp` method on `FDBDatabase` allows for instrumenting the delay from queuing work onto the network thread [(Issue #650)](https://github.com/FoundationDB/fdb-record-layer/issues/650)

### 2.7.73.22

* **Feature** Include timeout counters in `StoreTimer::getKeysAndValues` [(Issue #672)](https://github.com/FoundationDB/fdb-record-layer/issues/672)
* **Feature** Add `TRACE`-level log details for inspecting the `KeyValueUnsplitter` [(Issue #673)](https://github.com/FoundationDB/fdb-record-layer/issues/673)

### 2.7.73.21

* **Bug fix** The `SizeStatisticsCursorContinuation` must not access the continuation of its underlying cursor after it is exhausted [(Issue #656)](https://github.com/FoundationDB/fdb-record-layer/issues/656)

### 2.7.73.20

* **Bug fix** Revert #627 until a complete version of #647 is worked out. [(Issue #646)](https://github.com/FoundationDB/fdb-record-layer/issues/646)

### 2.7.73.0

* **Bug fix** Union fields for record types are now assigned based on field number rather than declaration order [(Issue #620)](https://github.com/FoundationDB/fdb-record-layer/issues/620)
* **Feature** The `MetaDataEvolutionValidator` now permits record types to be renamed as long as all occurences of the record type in the meta-data definition are also renamed [(Issue #508)](https://github.com/FoundationDB/fdb-record-layer/issues/508)

### 2.7.72.0

* **Bug fix** `NullStandin` should be set in `FieldKeyExpression::toProto` [(Issue #626)](https://github.com/FoundationDB/fdb-record-layer/issues/626)
* **Feature** Added support for named, asynchronous post-commit hooks [(Issue #622)](https://github.com/FoundationDB/fdb-record-layer/issues/622)

### 2.7.71.0

* **Bug fix** `OnlineIndexer.buildEndpoints` should not decrease the scan limits on conflicts [(Issue #511)](https://github.com/FoundationDB/fdb-record-layer/issues/511)
* **Bug fix** `KeyValueCursor.Builder.build` now requires `subspace`, `context` and `scanProperties` are specifed, throws RecordCoreException if not [(Issue #418)](https://github.com/FoundationDB/fdb-record-layer/issues/418)
* **Feature** Added a counter counting indexes that need to be rebuilt and changed related logging to `DEBUG` [(Issue #604)](https://github.com/FoundationDB/fdb-record-layer/issues/604)

### 2.7.70.0

* **Breaking change** The deprecated `TimeLimitedCursor` and `RecordCursor.limitTimeTo()` methods have been removed [(Issue #582)](https://github.com/FoundationDB/fdb-record-layer/issues/582)
* **Breaking change** The Guava dependency has been upgraded to version 27.0.1 [(Issue #216)](https://github.com/FoundationDB/fdb-record-layer/issues/216)
* **Deprecated** The `OnlineIndexer::asyncToSync` method has been deprecated [(Issue #473)](https://github.com/FoundationDB/fdb-record-layer/issues/473)

## 2.6

### Breaking Changes

The formerly experimental API for advancing a `RecordCursor` while ensuring correct continuation handling is now preferred. Specifically, the `RecordCursor.onNext()` method is now stable. Meanwhile, the `AsyncIterator`-style methods (such as `onHasNext()`, `hasNext()`, and `next()`) are deprecated. Clients should transition away from these methods before the 2.7 release.

To ease the transition, a new `AsyncIterator` called `RecordCursorIterator` provides these method and can built form a `RecordCursor` using `RecordCursor.asIterator()`.

The `IndexEntry` class now contains a reference to its source index. This meant breaking the constructor on that class. This class should probably only have been instantiated from within the Record Layer, so its old constructors have been removed, and the new constructors are now marked as [`INTERNAL`](https://javadoc.io/page/org.foundationdb/fdb-extensions/latest/com/apple/foundationdb/annotation/API.Status.html#INTERNAL).

The API stability annotations have been moved to their own package. This allows for references to the stability levels within Javadoc pages to link to the annotation documentation. Any external users who had also used these annotations will be required to modify their imports to match the new package. Because these annotations have `CLASS` retention level, this change also requires that any client who depends on the Record Layer update any transitive dependency on `fdb-extensions` to 2.6 to avoid compile-time warnings about missing annotation classes.

The `IndexMaintainer` class now has a new public method `validateEntries`. Subclasses inheriting it should implement the new method. It does not break classes extending `StandardIndexMaintainer` which has a default implementation that does nothing.

The `SubspaceProvider` interface is changed to no longer require an `FDBRecordContext` at construction. Instead, methods that resolve subspaces are directly provided with an `FDBRecordContext`. This provides implementations with the flexibility to resolve logical subspace representations against different FoundationDB backends.

This version of the Record Layer requires a FoundationDB server version of at least version 6.0. Attempting to connect to older versions may result in the client hanging when attempting to connect to the database.

The `getTimeToLoad` and `getTimeToDeserialize` methods on `FDBStoredRecord` have been removed. These were needed for a short-term experiment but stuck around longer than intended.

### Newly Deprecated

Methods for retrieving a record from a record store based on an index entry generally took both an index and an index entry. As index entries now store a reference to their associatedindex, these methods have been deprecated in favor of methods that only take an index entry. The earlier methods may be removed in a future release. The same is true for a constructor on `FDBIndexedRecord` which no longer needs to take both an index and an index entry.

While not deprecated, the [`MetaDataCache`](https://javadoc.io/page/org.foundationdb/fdb-record-layer-core/latest/com/apple/foundationdb/record/provider/foundationdb/MetaDataCache.html) interface's stability has been lessened from [`MAINTAINED`](https://javadoc.io/page/org.foundationdb/fdb-extensions/latest/com/apple/foundationdb/annotation/API.Status.html#MAINTAINED) to [`EXPERIMENTAL`](https://javadoc.io/page/org.foundationdb/fdb-extensions/latest/com/apple/foundationdb/annotation/API.Status.html#EXPERIMENTAL). That interface may undergo further changes as work progresses on [Issue #280](https://github.com/FoundationDB/fdb-record-layer/issues/280). Clients are discouraged from using that interface until work evolving that API has progressed.

The static `loadRecordStoreStateAsync` methods on `FDBRecordStore` were deprecated in 2.6.61.0 and removed in 2.6.66.0. Users are encouraged to use `getRecordStoreState` instead.

The `RecordStoreState` constructors have been deprecated or marked [`INTERNAL`](https://javadoc.io/page/org.foundationdb/fdb-extensions/latest/com/apple/foundationdb/annotation/API.Status.html#INTERNAL) as part of the work adding store state caching ([Issue #410](https://github.com/FoundationDB/fdb-record-layer/issues/410)). They are likely to be further updated as more meta-data is added to the information stored on indexes within each record store ([Issue #506](https://github.com/FoundationDB/fdb-record-layer/issues/506)).

### 2.6.69.0

* **Bug fix** Deleting all records no longer resets all index states to `READABLE` [(Issue #399)](https://github.com/FoundationDB/fdb-record-layer/issues/399)
* **Bug fix** Rebuilding all indexes with `FDBRecordStore::rebuildAllIndexes` now updates the local cache of index states [(Issue #597)](https://github.com/FoundationDB/fdb-record-layer/issues/597)
* **Feature** Include index information and UUID in OnlineIndexer logs [(Issue #510)](https://github.com/FoundationDB/fdb-record-layer/issues/510)
* **Feature** Ability to repair records missing the unsplit record suffix [(Issue #588)](https://github.com/FoundationDB/fdb-record-layer/issues/588)
* **Feature** Provide a way for `FDBDatabase` to use a non-standard locality API  [(Issue #504)](https://github.com/FoundationDB/fdb-record-layer/issues/504)

### 2.6.68.0

* **Bug fix** OnlineIndexer re-increasing limit log changed to info [(Issue #570)](https://github.com/FoundationDB/fdb-record-layer/issues/570)
* **Bug fix** Updating the store header now updates the `last_update_time` field with the current time [(Issue #593)](https://github.com/FoundationDB/fdb-record-layer/issues/593)
* **Feature** Include index information and UUID in OnlineIndexer logs [(Issue #510)](https://github.com/FoundationDB/fdb-record-layer/issues/510)

### 2.6.67.0

* **Bug fix** `FilterCursor`s now schedule all asychronous work using the cursor's executor [(Issue #573)](https://github.com/FoundationDB/fdb-record-layer/issues/573)
* **Bug fix** `FDBRecordStore.checkRebuildIndexes` now uses the count of all records to determine overall emptiness [(Issue #577)](https://github.com/FoundationDB/fdb-record-layer/issues/577)

### 2.6.66.0

* **Bug fix** A new store with `metaDataVersion` of `0` would not set that field, confusing a later load [(Issue #565)](https://github.com/FoundationDB/fdb-record-layer/issues/565)
* **Breaking change** Remove the `loadRecordStoreStateAsync` static methods [(Issue #559)](https://github.com/FoundationDB/fdb-record-layer/issues/559)

### 2.6.64.0

* **Feature** The `FDBRecordStoreStateCache` allows for users to initialize a record store from a cached state. [(Issue #410)](https://github.com/FoundationDB/fdb-record-layer/issues/410)

### 2.6.63.0

* **Breaking change** The experimental `TimeWindowLeaderboardScoreTrim` operation now takes `Tuple` instead of `IndexEntry` [(Issue #554)](https://github.com/FoundationDB/fdb-record-layer/issues/554)

### 2.6.62.0

* **Feature** Add `FDBRecordStore.getAllIndexStates` [(Issue #552)](https://github.com/FoundationDB/fdb-record-layer/issues/552)

### 2.6.61.0

* **Bug fix** `preloadRecordAsync` gets NPE if key doesn't exist [(Issue #541)](https://github.com/FoundationDB/fdb-record-layer/issues/541)
* **Performance** `OnlineIndexer` inherits `WeakReadSemantics` [(Issue #519)](https://github.com/FoundationDB/fdb-record-layer/issues/519)
* **Performance** Values are cached by the `AsyncLoadingCache` instead of futures to avoid futures sharing errors or timeouts [(Issue #538)](https://github.com/FoundationDB/fdb-record-layer/issues/538)
* **Performance** `ProbableIntersectionCursor`s and `UnorderedUnionCursor`s now throw an error if they take longer than 15 seconds to find a next state as a temporary debugging measure [(Issue #546)](https://github.com/FoundationDB/fdb-record-layer/issues/546)
* **Feature** The bytes and record scanned query limits can now be retrieved through the `ExecuteProperties` object [(Issue #544)](https://github.com/FoundationDB/fdb-record-layer/issues/544)
* **Breaking change** Deprecate the static `loadRecordStoreStateAsync` methods from `FDBRecordStore` [(Issue #534)](https://github.com/FoundationDB/fdb-record-layer/issues/534)

### 2.6.60.0

* All changes from version [2.5.54.18](#255418)

### 2.6.59.0

* **Performance** Traced transactions restore MDC context [(Issue #529)](https://github.com/FoundationDB/fdb-record-layer/issues/529)
* **Feature** Automatically add a default union to the record meta-data if missing [(Issue #204)](https://github.com/FoundationDB/fdb-record-layer/issues/204)

### 2.6.58.0

* **Feature** Ability to inject latency into transactions [(Issue #521)](https://github.com/FoundationDB/fdb-record-layer/issues/521)

### 2.6.57.0

* **Feature** The new `ConcatCursor` allows clients to chain the results of two cursors together [(Issue #13)](https://github.com/FoundationDB/fdb-record-layer/issues/13)

### 2.6.56.0

* All changes from version [2.5.54.17](#255417)

### 2.6.55.0

* **Bug fix** getVersionstamp() future can complete a tiny bit after the commit() future [(Issue #476)](https://github.com/FoundationDB/fdb-record-layer/issues/476)
* **Feature** A new cursor type `AutoContinuingCursor` which can iterate over a cursor across transactions [(Issue #397)](https://github.com/FoundationDB/fdb-record-layer/issues/397)
* **Feature** A new `AsyncIterator` that wraps `RecordCursor` provides an easy migration path away from the old methods on `RecordCursor` [(Issue #368)](https://github.com/FoundationDB/fdb-record-layer/issues/368)
* **Feature** The `getNext` method on `RecordCursor`s now provides a blocking version of `onNext` [(Issue #408)](https://github.com/FoundationDB/fdb-record-layer/issues/408)
* **Breaking change** `IndexEntry` objects now contain a reference to their associated index [(Issue #403)](https://github.com/FoundationDB/fdb-record-layer/issues/403)
* **Breaking change** Remove deprecated `KeySpacePath` APIs [(Issue #169)](https://github.com/FoundationDB/fdb-record-layer/issues/169)
* **Breaking change** `IndexMaintainer`s should implement `validateEntries` to validate orphan index entries [(Issue #383)](https://github.com/FoundationDB/fdb-record-layer/issues/383)
* **Breaking change** The API stability annotations have been moved into `com.apple.foundationdb.annotation` [(Issue #406)](https://github.com/FoundationDB/fdb-record-layer/issues/406)
* **Breaking change** `SubspaceProvider` receives an `FDBRecordContext` when a subspace is resolved instead of when constructed. [(Issue #338)](https://github.com/FoundationDB/fdb-record-layer/issues/338)
* **Breaking change** The `MetaDataCache` interface is now `EXPERIMENTAL` [(Issue #447)](https://github.com/FoundationDB/fdb-record-layer/issues/447)
* **Breaking change** The `AsyncIterator` methods on `RecordCursor` are now deprecated [(Issue #368)](https://github.com/FoundationDB/fdb-record-layer/issues/368)
* **Breaking change** The Record Layer now requires a minimum FoundationDB version of 6.0 [(Issue #313)](https://github.com/FoundationDB/fdb-record-layer/issues/313)
* **Breaking change** Remove per-record time-to-load [(Issue #461)](https://github.com/FoundationDB/fdb-record-layer/issues/461)

## 2.5

### Breaking Changes

In order to simplify typed record stores, the `FDBRecordStoreBase` class was turned into an interface and all I/O was placed in the `FDBRecordStore` class. This makes the `FDBTypedRecordStore` serve as only a type-safe wrapper around the `FDBRecordStore` class. As part of this work, the `IndexMaintainer` interface and its implementations lost their type parameters and now only interact with `Message` types, and the `OnlineIndexerBase` class was removed. Additionally, the `FDBEvaluationContext` class was removed in favor of using `EvaluationContext` (without a type parameter) directly. That class also no longer carries around an `FDBRecordStore` reference, so query plans now require an explicit record store in addition to an evaluation context. Finally, the `evaluate` family of methods on key expressions no longer take evaluation contexts. Users should switch any uses of the `OnlineIndexerBase` to a generic `OnlineIndexer` and will need to update any explicit key expression evluation calls. Users should also switch from calling `RecordQueryPlan::execute` to calling `FDBRecordStore::executeQuery` if possible as that second API is more stable (and was not changed as part of the recent work).

### Newly Deprecated

The `asyncToSync` method of the `OnlineIndexer` has been marked as `INTERNAL`. Users should transition to using one of the `asyncToSync` methods defined on either `FDBDatabase`, `FDBRecordContext`, or `FDBDatabaseRunner`. This method may be removed from our public API in a later release (see [Issue # 473](https://github.com/FoundationDB/fdb-record-layer/issues/473)).

### 2.5.54.18

* **Bug fix** `ProbableIntersectionCursor`s and `UnorderedUnionCursor`s should no longer get stuck in a loop when one child completes exceptionally and another with a limit [(Issue #526)](https://github.com/FoundationDB/fdb-record-layer/issues/526)

### 2.5.54.17

* **Bug fix** Added an optional limit on the number of suppressed exceptions [(Issue #512)](https://github.com/FoundationDB/fdb-record-layer/issues/512)

### 2.5.54.0

* **Bug fix** The preload cache in `FDBRecordStore` now invalidates entries corresponding to updated records. [(Issue #494)](https://github.com/FoundationDB/fdb-record-layer/issues/494)
* **Feature** Include index subspace key in "Attempted to make unbuilt index readable" message [(Issue #470)](https://github.com/FoundationDB/fdb-record-layer/issues/470)

### 2.5.53.0

* **Feature** `FDBMetaDataStore` class now has convenience methods for adding and deprecating record types and fields [(Issue #376)](https://github.com/FoundationDB/fdb-record-layer/issues/376)
* All changes from version [2.5.49.16](#254916)

### 2.5.52.0

* **Bug fix** KeyValueLogMessage now converts `"` to `'` in values [(Issue #472)](https://github.com/FoundationDB/fdb-record-layer/issues/472)
* **Feature** Add `RecordMetaDataBuilder.addFormerIndex` [(Issue #485)](https://github.com/FoundationDB/fdb-record-layer/issues/485)
* **Deprecated** The `asyncToSync` method of the `OnlineIndexer` has been marked `INTERNAL` [(Issue #474)](https://github.com/FoundationDB/fdb-record-layer/issues/474)

### 2.5.51.0

* **Bug fix** `OnlineIndexer` fails to `getPrimaryKeyBoundaries` when there is no boundary [(Issue #460)](https://github.com/FoundationDB/fdb-record-layer/issues/460)
* **Bug fix** The `markReadableIfBuilt` method of `OnlineIndexer` now waits for the index to be marked readable before returning [(Issue #468)](https://github.com/FoundationDB/fdb-record-layer/issues/468)

### 2.5.50.0

* **Feature** Add methods in `OnlineIndexer` to support building an index in parallel [(Issue #453)](https://github.com/FoundationDB/fdb-record-layer/issues/453)

### 2.5.49.16

* **Feature** OnlineIndexer logs number of records scanned [(Issue #479)](https://github.com/FoundationDB/fdb-record-layer/issues/479)
* **Feature** OnlineIndexer includes range being built in retry logs [(Issue #480)](https://github.com/FoundationDB/fdb-record-layer/issues/480)

### 2.5.49.0

* **Feature** Add an `AsyncIteratorCursor` between `IteratorCursor` and `KeyValueCursor` [(Issue #449)](https://github.com/FoundationDB/fdb-record-layer/issues/449)
* **Feature** OnlineIndexer can increase limit after successful range builds [(Issue #444)](https://github.com/FoundationDB/fdb-record-layer/issues/444)

### 2.5.48.0

* **Bug fix** Use ContextRestoringExecutor for FDBDatabaseRunner [(Issue #436)](https://github.com/FoundationDB/fdb-record-layer/issues/436)
* **Feature** Add a method to get primary key boundaries in `FDBRecordStore` [(Issue #439)](https://github.com/FoundationDB/fdb-record-layer/issues/439)
* All changes from version [2.5.44.14](#254414)
* All changes from version [2.5.44.15](#254415)

### 2.5.47.0

* **Feature** `RankedSet` and the `RANK` and `TIME_WINDOW_LEADERBOARD` index types that use it now support operations for getting the rank of a score regardless of whether the set contains that value [(Issue #425)](https://github.com/FoundationDB/fdb-record-layer/issues/425), [(Issue #426)](https://github.com/FoundationDB/fdb-record-layer/issues/426)

### 2.5.46.0

* **Bug fix** Record type and index subspace keys with identical serializations are now validated for collisions [(Issue #394)](https://github.com/FoundationDB/fdb-record-layer/issues/394)
* **Bug fix** Byte scan limit now reliably throws exceptions when `ExecuteProperties.failOnScanLimitReached` is `true` [(Issue #422)](https://github.com/FoundationDB/fdb-record-layer/issues/422)
* **Feature** By default, `FDBMetaDataStore`s are now initialized with an extension registry with all extensions from `record_metadata_options.proto` [(Issue #352)](https://github.com/FoundationDB/fdb-record-layer/issues/352)
* **Feature** `FDBMetaDataStore` class now has convenience methods for `addIndex`, `dropIndex` and `updateRecords` [(Issue #281)](https://github.com/FoundationDB/fdb-record-layer/issues/281)
* **Feature** Index subspace keys can now be assigned based on a counter [(Issue #11)](https://github.com/FoundationDB/fdb-record-layer/issues/11)

### 2.5.45.0

* **Bug fix** The `AsyncLoadingCache` could cache exceptional futures in rare scenarios [(Issue #395)](https://github.com/FoundationDB/fdb-record-layer/issues/395)
* **Feature** A `MetaDataEvolutionValidator` now can be used to ensure that meta-data changes are compatible with the [schema evolution guidelines](SchemaEvolution.md) [(Issue #85)](https://github.com/FoundationDB/fdb-record-layer/issues/85)

### 2.5.44.15

* **Bug fix** The `UnorderedUnionCursor` should now propagate errors from its children instead of sometimes swallowing the exception [(Issue #437)](https://github.com/FoundationDB/fdb-record-layer/issues/437)

### 2.5.44.14

* **Feature** Optionally log successful progress in OnlineIndexer [(Issue #429)](https://github.com/FoundationDB/fdb-record-layer/issues/429)

### 2.5.44.0

* **Feature** The `BooleanNormalizer` now gives up early if given an expression that is too complex [(Issue #356)](https://github.com/FoundationDB/fdb-record-layer/issues/356)

### 2.5.43.0

* **Bug fix** ChainedCursor does not obey byte/record/time scan limits [(Issue #358)](https://github.com/FoundationDB/fdb-record-layer/issues/358)
* **Bug fix** `FDBRecordStore.IndexUniquenessCheck.check` needs to be async [(Issue #357)](https://github.com/FoundationDB/fdb-record-layer/issues/357)
* **Bug fix** The `TimeLimitedCursor` could throw an error when setting its result's `NoNextReason` if the inner cursor was exhausted exactly as the time limit was reached [(Issue #380)](https://github.com/FoundationDB/fdb-record-layer/issues/380)
* **Feature** Collating indexes [(Issue #249)](https://github.com/FoundationDB/fdb-record-layer/issues/249)

### 2.5.42.0

* **Feature** Build record meta-data using user's local / evolved meta-data [(Issue #3)](https://github.com/FoundationDB/fdb-record-layer/issues/3)
* **Feature** Validation checks now reject a `RecordMetaData` object that defines no record types [(Issue #354)](https://github.com/FoundationDB/fdb-record-layer/issues/354)
* **Feature** A new cursor type allows for intersecting cursors with incompatible orderings [(Issue #336)](https://github.com/FoundationDB/fdb-record-layer/issues/336)
* **Feature** The text search query API now exposes `containsAllPrefixes` and `containsAnyPrefix` predicates [(Issue #343)](https://github.com/FoundationDB/fdb-record-layer/issues/343)

### 2.5.41.0

* **Bug fix** Directory layer cache size was accidentally defaulted to zero [(Issue #251)](https://github.com/FoundationDB/fdb-record-layer/issues/251)
* **Performance** Remove blocking calls from LocatableResolver constructors [(Issue #261)](https://github.com/FoundationDB/fdb-record-layer/issues/261)
* **Feature** Tracing diagnostics to detect blocking calls in an asynchronous context [(Issue #262)](https://github.com/FoundationDB/fdb-record-layer/issues/262)
* **Feature** New limit on the number of bytes scanned while executing a cursor [(Issue #349)](https://github.com/FoundationDB/fdb-record-layer/issues/349)

### 2.5.40.0

* All changes from version [2.3.32.13](#233213)

### 2.5.38.0

* **Feature** A KPI to track occurrences of index entries that do not point to valid records [(Issue #310)](https://github.com/FoundationDB/fdb-record-layer/issues/310)
* **Feature** The shaded artifacts now include the `fdb-extensions` library and no longer include guava as a transitive dependency [(Issue #329)](https://github.com/FoundationDB/fdb-record-layer/issues/329)

### 2.5.37.0

* **Feature** The `TextCursor` class now reports metrics on keys read [(Issue #242)](https://github.com/FoundationDB/fdb-record-layer/issues/242)
* **Breaking change** Typed record stores are now wrappers around generic record stores, and several classes no longer take a type parameter [(Issue #165)](https://github.com/FoundationDB/fdb-record-layer/issues/165)
* All changes from version [2.4.35.12](#243512)

## 2.4

### Features

The `RecordCursor` API has been reworked to make using continuations safer and less error prone as well as generally making safer use easier. Previously, a continuation could be retrieved from a `RecordCursor` by calling the `getContinuation` method. However, this method was only legal to call at certain times which made it painful and error-prone to use in asynchronous contexts. (Similar problems existed with the `getNoNextReason` method.) The new API is designed to make correct use more natural. Users are now encouraged to access elements through the new `onNext` method. This method returns the next element of the cursor if one exists or a reason why the cursor cannot return an element if it cannot. It also will always return a valid continuation that can be used to resume the cursor. As the `RecordCursor` interface is fairly fundamental to using the Record Layer, the old API has not yet been deprecated.

### Breaking Changes

The `GlobalDirectoryResolverFactory` class was removed. This is part of a larger effort to migrate away from the `ScopedDirectoryLayer` class in favor of the `ExtendedDirectoryLayer` class when resolving `DirectoryLayerDirectories` as part of a record store's `KeySpacePath`. Users can still access the global directory layer by calling `ExtendedDirectoryLayer.global()`.

The version of the Protocol Buffers dependency was updated to 2.5.0 and 3.6.1 for artifacts declaring proto2 and proto3 dependencies respectively. While the on-disk format of those versions is backwards-compatible with prior versions, the generated Java files may differ in incompatible ways. Users may therefore need to update their own Protocol Buffer dependencies to the new versions and regenerate any generated Java files created using prior versions.

### Newly Deprecated

The `KeySpacePath` class previously required an `FDBRecordContext` at object creation time. This was used to then resolve certain elements of the path and replace them with interned integers stored by the directory layer within the FoundationDB cluster. However, this meant that a `KeySpacePath` could not outlive a single transaction and therefore could not be reused when connecting to the same record store multiple times. To address this, `KeySpacePath`s should now be constructed without a transaction context, and new methods that do take an `FDBRecordContext` should be used to resolve a path into a subspace or tuple. The older constructor and methods have been deprecated.

Several constructors of the `RecordMetaDataBuilder` class have been deprecated. Users should transition to calling `RecordMetaData.newBuilder()` instead and calling the appropriate setter methods to specify the record descriptor or `MetaData` proto message. This new pattern allows for additional control as to which transitive dependencies of the record file descriptor are serialized into `MetaData` proto message as well as allowing for additional optional parameters to be added in the future in a backwards-compatible way.

### 2.4.36.0

* **Feature** A new RecordCursor API makes continuations less error-prone and safe use easier [(Issue #109)](https://github.com/FoundationDB/fdb-record-layer/issues/109)
* All changes from version [2.4.35.11](#243511)

### 2.4.35.12

* **Bug fix** The visibility of the `PathValue` class has been increased to `public` to match the visibility of the `resolveAsync` method of `KeySpacePath` [(Issue #266)](https://github.com/FoundationDB/fdb-record-layer/issues/266)

### 2.4.35.11

* **Bug fix** The FlatMapPipelinedCursor could return a null continuation when the inner cursor was done but was not ready immediately [(Issue #255)](https://github.com/FoundationDB/fdb-record-layer/issues/255)
* **Feature** The `RecordMetaDataBuilder` now performs additional validation by default before returning a `RecordMetaData` [(Issue #201)](https://github.com/FoundationDB/fdb-record-layer/issues/201)
* **Feature** Including a repeated field within a meta-data's union descriptor now results in an explicit error [(Issue #237)](https://github.com/FoundationDB/fdb-record-layer/issues/237)
* All changes from version [2.3.32.10](#233210)

### 2.4.35.0

* **Feature** The experimental `SizeStatisticsCollector` class was added for collecting statistics about record stores and indexes [(Issue #149)](https://github.com/foundationdb/fdb-record-layer/issues/149)
* **Feature** Key expressions were added for accessing elements of Protocol Buffer map fields [(Issue #89)](https://github.com/FoundationDB/fdb-record-layer/issues/89)
* **Feature** `MetaData` proto messages can now specify transitive dependencies and therefore support self-contained meta-data definitions [(Issue #114)](https://github.com/FoundationDB/fdb-record-layer/issues/114)
* **Feature** Appropriate covering indexes will now be chosen when specified with concatenated fields [(Issue #212)](https://github.com/FoundationDB/fdb-record-layer/issues/212)
* **Feature** The `KeySpacePath` class no longer includes a transaction object and old code paths are deprecated [(Issue #151)](https://github.com/FoundationDB/fdb-record-layer/issues/151)
* All changes from versions [2.3.32.8](#23328) and [2.3.32.9](#23329)

### 2.4.34.0

* **Feature** `KeySpacePath`s now support listing selected ranges [(Issue #199)](https://github.com/foundationdb/fdb-record-layer/issues/199)

### 2.4.33.0

* **Breaking change** Protobuf dependencies updated to versions 2.5.0 and 3.6.1 [(PR #251)](https://github.com/FoundationDB/fdb-record-layer/pull/215)
* **Breaking change** Support removed for migrating from the global directory layer [(Issue #202)](https://github.com/foundationdb/fdb-record-layer/issues/202)

## 2.3

### Features

The behavior of creating a new record store and opening it with the `createOrOpen` method has been made safer in this version. Previously, a record store that had not been properly initialized may be missing header information describing, for example, what meta-data and format version was used when the store was last opened. This meant that during format version upgrades, a store might be upgraded to a newer format version without going through the proper upgrade procedure. By default, `createOrOpen` now will throw an error if it finds a record store with data but no header, which is indicative of this kind of error. This should protect users from then writing corrupt data to the store and more easily detect these kinds of inconsistencies.

### Breaking Changes

The `OnlineIndexBuilder` has been renamed to the `OnlineIndexer`. This was to accommodate a new builder class for the `OnlineIndexer` as its constructors had become somewhat cumbersome. Users should be able to change the name of that class where referenced and to react to this change.

### Newly Deprecated

As the `Index` class now tracks the created and last modified version separately, the `getVersion` method has been deprecated. Users should switch to using `getAddedVersion` and `getLastModifiedVersion` as appropriate.

### 2.3.32.13

* **Bug fix** The `UnorderedUnionCursor` now continues returning results until all children have hit a limit or are exhausted [(Issue #332)](https://github.com/FoundationDB/fdb-record-layer/issues/332)

### 2.3.32.10

* **Bug fix** The FlatMapPipelinedCursor could return a null continuation when the inner cursor was done but was not ready immediately [(Issue #255)](https://github.com/FoundationDB/fdb-record-layer/issues/255)
* **Feature** Accessing a non-empty record store without its header now throws an error by default [(Issue #257)](https://github.com/FoundationDB/fdb-record-layer/issues/257)

### 2.3.32.9

* **Bug fix** The `FlatMapPipelinedCursor` could return a null continuation when the outer cursor returned no results [(Issue #240)](https://github.com/FoundationDB/fdb-record-layer/issues/240)
* **Bug fix** The `IntersectionCursor` could return a null continuation if a child cursor hit an in-band limit at the wrong time [(Issue #241)](https://github.com/FoundationDB/fdb-record-layer/issues/114)

### 2.3.32.8

* All changes from version [2.2.29.7](#22297)

### 2.3.32.0

* **Feature** Indexes and FormerIndexes now remember additional meta-data about when an index was created or last modified and what its name was [(Issue #103)](https://github.com/FoundationDB/fdb-record-layer/issues/103)

### 2.3.30.0

* **Bug fix** The `MetaDataValidator` now validates the primary key expression of each record type [(Issue #188)](https://github.com/FoundationDB/fdb-record-layer/issues/188)
* **Feature** The OnlineIndexer class now utilizes a builder pattern to make setting up index rebuilds more straightforward [(Issue #147)](https://github.com/FoundationDB/fdb-record-layer/issues/147)
* **Feature** The `FDBRecordStore` class now has a method for checking whether with a given primary key exists in the record store [(Issue #196)](https://github.com/FoundationDB/fdb-record-layer/issues/196)
* **Feature** The FDBReverseDirectoryCache now logs its metrics [(Issue #12)](https://github.com/FoundationDB/fdb-record-layer/issues/12)

## 2.2

### Features

The `FDBRecordStore` class now has additional methods for saving records that can check pre-conditions about whether a record with the same primary key as the new record does or does not already exist in the record store before saving. For example, the `insertRecord` method will throw an error if there is already a record present while `updateRecord` will throw an error if there is not already a record present (or if the type changes). Users are encouraged to switch to these methods to avoid accidentally deleting data if they can reason about whether a record does or does not exist prior to saving it. There are asynchronous variants of all of the new methods, and the existing `saveRecord` method remains available without any changes.

A new query plan, the `RecordQueryUnorderedUnionPlan`, allows the planner to produce union plans with “incompatibly ordered” subplans. In particular, the planner was previously only able of producing a union plan if all of its cursors were guaranteed to return records in the same order. For example, if there were one index on some field `a` of some record type and another on field `b` of that type, then the query planner would produce a union plan if the query were of the form:

```java
Query.or(Query.field("a").equalsValue(value1), Query.field("b").equalsValue(value2))
```

(In particular, it would plan two index scans over the indexes on `a` and `b` and then take their union. Each index scan returned results ordered by the primary key of the records, so the subplans were “compatibly ordered”.)  However, it could *not* handle a query like this with a union:

```java
Query.or(Query.field("a").lessThan(value1), Query.field("b").greaterThan(value2))
```

This would instead result in a plan that scanned the full record store. (In this case, the two candidate index scans would each return records in a different order—one index scan by the value of the field `a` and the other index scan by the value of the field `b`.) The new query plan can handle subplans that return results in any order and essentially returns results as soon as any subplan returns a result. The trade-off is that unlike a `RecordQueryUnionPlan`, the `RecordQueryUnorderedUnionPlan `does *not* remove duplicates. This means that: (1) if the query is run with the `setRemoveDuplicates` flag set to `true` (as it is by default) then there will almost certainly be a `RecordQueryUnorderedPrimaryKeyDistinctPlan` as part of the query plan (which is more memory intensive) and (2) duplicates are never removed across continuation boundaries.

### Breaking Changes

Index options have been refactored into their own class (appropriately titled the `IndexOptions` class). Option names and their semantics were preserved, but users who referenced the options via the constants in the `Index` class should transition their code to reference them through the `IndexOptions` class.

### 2.2.29.7

* **Bug fix** The `FlatMapPipelinedCursor` could return a null continuation when the inner cursor completed for an in-band reason even when not exhausted [(Issue #222)](https://github.com/FoundationDB/fdb-record-layer/issues/222)

### 2.2.29.0

* **Bug fix** Scans by record type key were sometimes preferred by the planner in inappropriate circumstances [(Issue #191)](https://github.com/FoundationDB/fdb-record-layer/issues/191)

### 2.2.28.0

* **Feature** A new union cursor and plan allows for incompatibly ordered plans to be executed without a full table scan [(Issue #148)](https://github.com/FoundationDB/fdb-record-layer/issues/148)

### 2.2.27.0

* **Feature** The logging level for text indexing was decreased from INFO to DEBUG [(Issue #183)](https://github.com/FoundationDB/fdb-record-layer/issues/183)

### 2.2.26.0

* **Peformance** Get range queries for unsplitting records in single-record requests are now done at the `WANT_ALL` streaming mode [(Issue #181)](https://github.com/FoundationDB/fdb-record-layer/issues/181)
* **Feature** Variants of the saveRecord method were added to the FDBRecordStore class to check whether records exist before saving a new record [(Issue #115)](https://github.com/FoundationDB/fdb-record-layer/issues/115)

### 2.2.25.0

* **Feature** A streaming mode can now be given to the `ScanProperties`  object so that users can optimize certain queries [(Issue #173)](https://github.com/FoundationDB/fdb-record-layer/issues/173)
* **Feature** Additional methods on the RecordMetaData class allow the user to supply strings for record type names [(Issue #157)](https://github.com/FoundationDB/fdb-record-layer/issues/157)
* **Feature** Constants defined for index options have been moved from the Index to IndexOptions class [(Issue #134)](https://github.com/FoundationDB/fdb-record-layer/issues/134)
* **Feature** The Record Layer can now be built and run using Java 11 [(Issue #142)](https://github.com/FoundationDB/fdb-record-layer/issues/142)
* **Feature** A text index can now be configured not to write position lists to save space [(Issue #144)](https://github.com/FoundationDB/fdb-record-layer/issues/144)
* **Feature** The number of levels used within a `RankedSet`'s skip list can now be configured [(Issue #95)](https://github.com/FoundationDB/fdb-record-layer/issues/95)

## 2.1

### Features

A new key expression type on the “record type” of a record allows the user to lay their data out in a way that is more akin to the way tables are laid out in a traditional relational database. In particular, if the user prefixes all primary keys with this expression type, then each record type will live in contiguous segments within the database. This can speed up index build times (as only the range containing the records of the corresponding time needs to be scanned) and improve query performance without secondary indexes. As part of this work, the user can specify a shortened “record type key” as part of the record type definition so that the cost is typically only two bytes per key.

The capability and reliability of text queries on more sophisticated indexes has been greatly improved. In particular, it allows for the user to specify queries on a map field that query on the value of portion of the map (when grouped by key) as well as choosing to produce a covering plan if the text index covers all of the required fields of a given query. Queries can also be more reliably combined with other predicates through an “and” or “or” clause.

### 2.1.23.0

* **Performance** The RankedSet data structure now adds fewer conflict ranges by being more selective about initializing each level [(Issue #124)](https://github.com/FoundationDB/fdb-record-layer/issues/124)

### 2.1.22.0

* **Performance** The RankedSet data structure now adds fewer conflict ranges when inserting or removing elements from the structure [(Issue #122](https://github.com/FoundationDB/fdb-record-layer/issues/122)[)](https://github.com/FoundationDB/fdb-record-layer/issues/122)
* **Feature** The Record Layer now publishes a second set of artifacts which shade their guava and Protocol Buffer dependencies [(Issue #73)](https://github.com/FoundationDB/fdb-record-layer/issues/73)

### 2.1.21.0

* **Feature** Queries can now ask whether a nested message field is null [(Issue #136)](https://github.com/FoundationDB/fdb-record-layer/issues/136)

### 2.1.20.0

* **Performance** “Or” predicates can now be used with text queries without always reverting to a full scan of the record store [(Issue #19)](https://github.com/FoundationDB/fdb-record-layer/issues/19)

### 2.1.19.0

* **Bug fix** Multi-type text indexes now add type predicates if the query only requires a subset of the types on which the index is defined [(Issue #126)](https://github.com/FoundationDB/fdb-record-layer/issues/126)
* **Bug fix** Combining a “not” predicate with a text query would previously throw an error during planning [(Issue #127)](https://github.com/FoundationDB/fdb-record-layer/issues/127)
* All changes from version [2.1.14.6](#21146)

### 2.1.18.0

* **Feature** Add a strict compatibility mode for the query-planning `IndexScanPreference` option [(Issue #119)](https://github.com/FoundationDB/fdb-record-layer/issues/119)

### 2.1.17.0

* **Bug fix** Certain predicates could result in an error to be thrown during planning when combined with text index scans [(Issue #117)](https://github.com/FoundationDB/fdb-record-layer/issues/117)

### 2.1.15.0

* **Feature** Text indexes now support querying the values of maps [(Issue #24)](https://github.com/FoundationDB/fdb-record-layer/issues/24)
* **Bug fix** The FDBDatabase class now correctly threads through the datacenter ID if specified [(Issue #106)](https://github.com/FoundationDB/fdb-record-layer/issues/106)

### 2.1.14.6

* **Feature** The time window leaderboard index now emits additional KPIs [(Issue #105)](https://github.com/FoundationDB/fdb-record-layer/issues/105)
* **Feature** Add a strict compatibility mode for the query-planning `IndexScanPreference` option [(Issue #119)](https://github.com/FoundationDB/fdb-record-layer/issues/119)

### 2.1.14.0

* **Bug fix** The planner previously would chose to use a FanOut index even if this could result in missing or duplicated entries in certain circumstances [(Issue #81)](https://github.com/FoundationDB/fdb-record-layer/issues/81)
* **Feature** Covering index plans have a more human-readable string representation [(PR #77)](https://github.com/FoundationDB/fdb-record-layer/pull/77)

### 2.1.13.0

* **Bug fix** A `FanOut` index could have been chosen by the query planner if no other index existed instead of a record scan even though that could have resulted in missing results [(Issue #75)](https://github.com/FoundationDB/fdb-record-layer/issues/75)

### 2.1.12.0

* **Feature** Text indexes can now be included as part of covering index plans if all required results in the query are covered by the index [(Issue #25)](https://github.com/FoundationDB/fdb-record-layer/issues/25)

### 2.1.11.0

* **Feature** Records can now be preloaded and cached to acheive better pipelining in otherwise blocking contexts [(PR #72)](https://github.com/FoundationDB/fdb-record-layer/pull/72)

### 2.1.10.0

* **Feature** A new record type key expression allows for structuring data in a record store more akin to how tables are stored in a traditional relational database [(Issue #27)](https://github.com/FoundationDB/fdb-record-layer/issues/27)<|MERGE_RESOLUTION|>--- conflicted
+++ resolved
@@ -62,11 +62,11 @@
 * **Breaking change** Change 3 [(Issue #NNN)](https://github.com/FoundationDB/fdb-record-layer/issues/NNN)
 * **Breaking change** Change 4 [(Issue #NNN)](https://github.com/FoundationDB/fdb-record-layer/issues/NNN)
 * **Breaking change** Change 5 [(Issue #NNN)](https://github.com/FoundationDB/fdb-record-layer/issues/NNN)
+* All changes from version [2.8.118.30](#2811830)
 
 // end next release
 -->
 
-<<<<<<< HEAD
 ### 2.8.121.0
 
 * **Feature** Support edge ordering in planner graphs [(Issue #928)](https://github.com/FoundationDB/fdb-record-layer/issues/928)
@@ -79,11 +79,10 @@
 ### 2.8.119.0
 
 * **Bug fix** A race condition was fixed in the `RankIndexMaintainer` that could result in corrupt index data if a record had multiple entries inserted into the index with the same grouping key [(Issue #482)](https://github.com/FoundationDB/fdb-record-layer/issues/482)
-=======
+
 ### 2.8.118.30
 
 * **Bug fix** Opening a store with `ERROR_IF_NO_INFO_AND_HAS_RECORDS_OR_INDEXES` now allows opening a record store if the data is in the `INDEX_BUILD_SPACE` [(Issue #941)](https://github.com/FoundationDB/fdb-record-layer/issues/941)
->>>>>>> ddb37870
 
 ### 2.8.118.0
 
